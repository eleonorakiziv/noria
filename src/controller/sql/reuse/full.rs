--- conflicted
+++ resolved
@@ -19,13 +19,7 @@
         sorted_keys.sort();
         sorted_keys
             .iter()
-<<<<<<< HEAD
-            .map(|k| {
-                (ReuseType::DirectExtension, (k.clone(), &query_graphs[k]))
-            })
-=======
-            .map(|k| (ReuseType::DirectExtension, (k.clone(), &query_graphs[k].0)))
->>>>>>> d7dad6e7
+            .map(|k| (ReuseType::DirectExtension, (k.clone(), &query_graphs[k])))
             .collect()
     }
 }