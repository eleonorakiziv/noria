--- conflicted
+++ resolved
@@ -1361,13 +1361,6 @@
         let r_txt = "CREATE TABLE a (x int, y int, z int);\n
                      CREATE TABLE b (r int, s int);\n";
 
-<<<<<<< HEAD
-        let authority =
-            ZookeeperAuthority::new("127.0.0.1:2181/it_works_blender_with_migration").unwrap();
-        let mut c = ControllerBuilder::default()
-            .build(Arc::new(authority))
-            .unwrap();
-=======
         use rand::Rng;
         let zk = format!(
             "127.0.0.1:2181/it_works_blender_with_migration_{}",
@@ -1377,8 +1370,9 @@
                 .collect::<String>()
         );
         let authority = ZookeeperAuthority::new(&zk).unwrap();
-        let mut c = ControllerBuilder::default().build(Arc::new(authority));
->>>>>>> b61219aa
+        let mut c = ControllerBuilder::default()
+            .build(Arc::new(authority))
+            .unwrap();
         assert!(c.install_recipe(r_txt).is_ok());
     }
 
