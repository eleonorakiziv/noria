--- conflicted
+++ resolved
@@ -51,13 +51,8 @@
     }}
 }
 
-<<<<<<< HEAD
 type Readers = Arc<Mutex<HashMap<(NodeIndex, usize), backlog::SingleReadHandle>>>;
-pub type Edge = bool; // should the edge be materialized?
-=======
-type Readers = Arc<Mutex<HashMap<NodeIndex, backlog::ReadHandle>>>;
 pub type Edge = ();
->>>>>>> 63faa748
 
 /// `Blender` is the core component of the alternate Soup implementation.
 ///
@@ -69,14 +64,8 @@
     ingredients: petgraph::Graph<node::Node, Edge>,
     source: NodeIndex,
     ndomains: usize,
-<<<<<<< HEAD
     checktable: checktable::CheckTableClient,
     checktable_addr: SocketAddr,
-    partial: HashSet<NodeIndex>,
-    partial_enabled: bool,
-=======
-    checktable: Arc<Mutex<checktable::CheckTable>>,
->>>>>>> 63faa748
     sharding_enabled: bool,
 
     domain_config: domain::Config,
@@ -119,30 +108,20 @@
             true,
         ));
 
-<<<<<<< HEAD
         let checktable_addr =
             checktable::service::CheckTableServer::start(SocketAddr::new(addr.clone(), 0));
         let checktable =
             checktable::CheckTableClient::connect(checktable_addr, client::Options::default())
                 .unwrap();
-=======
-        let readers = Readers::default();
         let log = slog::Logger::root(slog::Discard, o!());
-        let materializations = migrate::materialization::Materializations::new(&log, &readers);
->>>>>>> 63faa748
+        let materializations = migrate::materialization::Materializations::new(&log);
 
         Blender {
             ingredients: g,
             source: source,
             ndomains: 0,
-<<<<<<< HEAD
             checktable,
             checktable_addr,
-            partial: Default::default(),
-            partial_enabled: true,
-=======
-            checktable: Arc::new(Mutex::new(checktable::CheckTable::new())),
->>>>>>> 63faa748
             sharding_enabled: true,
             materializations: materializations,
 
@@ -158,14 +137,10 @@
             channel_coordinator: Arc::new(prelude::ChannelCoordinator::new()),
             debug_channel: None,
 
-<<<<<<< HEAD
             listen_addr: addr,
             readers: Arc::default(),
             workers: HashMap::default(),
             remote_readers: HashMap::default(),
-=======
-            readers: readers,
->>>>>>> 63faa748
 
             log: log,
         }
@@ -1000,8 +975,8 @@
                 mainline.ingredients[nodes[0].0].sharded_by(),
                 &log,
                 &mut mainline.ingredients,
+                &mainline.readers,
                 &mainline.domain_config,
-                &mainline.readers,
                 nodes,
                 &mainline.persistence,
                 &mainline.listen_addr,
@@ -1064,14 +1039,8 @@
         // request timestamps until after the migration in finished.
         mainline
             .checktable
-<<<<<<< HEAD
-            .add_replay_paths(domains_on_path)
+            .add_replay_paths(mainline.materializations.domains_on_path.clone())
             .unwrap();
-=======
-            .lock()
-            .unwrap()
-            .add_replay_paths(&mut mainline.materializations.domains_on_path);
->>>>>>> 63faa748
 
         migrate::transactions::finalize(deps, &log, &mut mainline.domains, end_ts);
 
