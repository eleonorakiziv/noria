//! Functions for identifying which nodes should be materialized, and what indices should be used
//! for those materializations.
//!
//! This module also holds the logic for *identifying* state that must be transfered from other
//! domains, but does not perform that copying itself (that is the role of the `augmentation`
//! module).

use channel;
use flow;
use flow::keys;
use flow::domain;
use flow::prelude::*;

use petgraph;
use petgraph::graph::NodeIndex;

use std::collections::{HashSet, HashMap};
use std::sync::mpsc;
use std::sync;

use slog::Logger;

const FILTER_SPECIFICITY: usize = 10;

const NANOS_PER_SEC: u64 = 1_000_000_000;
macro_rules! dur_to_ns {
    ($d:expr) => {{
        let d = $d;
        d.as_secs() * NANOS_PER_SEC + d.subsec_nanos() as u64
    }}
}

use std::sync::atomic::{AtomicUsize, Ordering, ATOMIC_USIZE_INIT};
static TAG_GENERATOR: AtomicUsize = ATOMIC_USIZE_INIT;

#[derive(Clone, Copy, Eq, PartialEq, Ord, PartialOrd, Hash, Debug, Serialize, Deserialize)]
pub struct Tag(u32);

impl Tag {
    pub fn id(&self) -> u32 {
        self.0
    }
}

pub fn pick(log: &Logger, graph: &Graph, nodes: &[(NodeIndex, bool)]) -> HashSet<LocalNodeIndex> {
    let nodes: Vec<_> = nodes
        .iter()
        .map(|&(ni, new)| (ni, &graph[ni], new))
        .collect();

    let mut materialize: HashSet<_> = nodes
        .iter()
        .filter_map(|&(ni, n, _)| {
            // materialized state for any nodes that need it
            // in particular, we keep state for
            //
            //  - any internal node that requires its own state to be materialized
            //  - any internal node that has an outgoing edge marked as materialized (we know
            //    that that edge has to be internal, since ingress/egress nodes have already
            //    been added, and they make sure that there are no cross-domain materialized
            //    edges).
            //  - any ingress node with children that say that they may query their ancestors
            //
            // that last point needs to be checked *after* we have determined if all internal
            // nodes should be materialized
            match **n {
                flow::node::Type::Internal(ref i) => {
                    if i.should_materialize() ||
                       graph
                           .edges_directed(ni, petgraph::EdgeDirection::Outgoing)
                           .any(|e| *e.weight()) {
                        trace!(log, "should materialize"; "node" => format!("{}", ni.index()));
                        Some(*n.addr().as_local())
                    } else {
                        trace!(log, "not materializing"; "node" => format!("{}", ni.index()));
                        None
                    }
                }
                _ => None,
            }
        })
        .collect();

    let mut inquisitive_children = HashSet::new();
    {
        let mark_parent_inquisitive_or_materialize =
            |ni: NodeIndex,
             materialize: &mut HashSet<LocalNodeIndex>,
             inquisitive_children: &mut HashSet<NodeIndex>|
             -> Option<NodeIndex> {
                let n = &graph[ni];
                if let flow::node::Type::Internal(ref nn) = **n {
                    if !materialize.contains(n.addr().as_local()) {
                        if nn.can_query_through() {
                            trace!(log, "parent can be queried through, mark it as querying";
                                   "node" => format!("{}", ni.index()));
                            inquisitive_children.insert(ni);
                            // continue backtracking
                            return Some(ni);
                        } else {
                            // we can't query through this internal node, so materialize it
                            trace!(log, "parent can't be queried through, so materialize it";
                                   "node" => format!("{}", ni.index()));
                            materialize.insert(*n.addr().as_local());
                        }
                    }
                }
                None
            };
        for &(ni, n, _) in nodes.iter() {
            if let flow::node::Type::Internal(..) = **n {
                if n.will_query(materialize.contains(n.addr().as_local())) {
                    trace!(log, "found querying child"; "node" => format!("{}", ni.index()));
                    inquisitive_children.insert(ni);
                    // track child back to an ingress, marking any unmaterialized nodes on the path
                    // as inquisitive as long as we can query through them
                    let mut q = vec![ni];
                    while !q.is_empty() {
                        let ni = q.pop().unwrap();
                        for ni in graph.neighbors_directed(ni, petgraph::EdgeDirection::Incoming) {
                            let next =
                                mark_parent_inquisitive_or_materialize(ni,
                                                                       &mut materialize,
                                                                       &mut inquisitive_children);
                            match next {
                                Some(next_ni) => q.push(next_ni),
                                None => continue,
                            }
                        }
                    }
                }
            }
        }
    }

    for &(ni, n, _) in &nodes {
        if let flow::node::Type::Ingress = **n {
            if graph
                   .neighbors_directed(ni, petgraph::EdgeDirection::Outgoing)
                   .any(|child| inquisitive_children.contains(&child)) {
                // we have children that may query us, so our output should be materialized
                trace!(log,
                       "querying children force materialization of node {}",
                       ni.index());
                materialize.insert(*n.addr().as_local());
            }
        }
    }

    // find all nodes that can be queried through, and where any of its outgoing edges are
    // materialized. for those nodes, we should instead materialize the input to that node.
    for &(ni, n, _) in &nodes {
        if let flow::node::Type::Internal(..) = **n {
            if !n.can_query_through() {
                continue;
            }

            if !materialize.contains(n.addr().as_local()) {
                // we're not materialized, so no materialization shifting necessary
                continue;
            }

            if graph
                   .edges_directed(ni, petgraph::EdgeDirection::Outgoing)
                   .any(|e| *e.weight()) {
                // our output is materialized! what a waste. instead, materialize our input.
                materialize.remove(n.addr().as_local());
                trace!(log, "hoisting materialization"; "past" => ni.index());

                // TODO: unclear if we need *all* our parents to be materialized. it's
                // certainly the case for filter, which is our only use-case for now...
                for p in graph.neighbors_directed(ni, petgraph::EdgeDirection::Incoming) {
                    materialize.insert(*graph[p].addr().as_local());
                }
            }
        }
    }

    materialize
}

pub fn index(log: &Logger,
             graph: &Graph,
             nodes: &[(NodeIndex, bool)],
             materialize: HashSet<LocalNodeIndex>)
             -> HashMap<LocalNodeIndex, Vec<Vec<usize>>> {

    let map: HashMap<_, _> = nodes
        .iter()
        .map(|&(ni, _)| (*graph[ni].addr().as_local(), ni))
        .collect();
    let nodes: Vec<_> = nodes.iter().map(|&(ni, new)| (&graph[ni], new)).collect();

    let mut state: HashMap<_, Option<Vec<Vec<usize>>>> =
        materialize.into_iter().map(|n| (n, None)).collect();

    // Now let's talk indices.
    //
    // We need to query all our nodes for what indices they believe should be maintained, and
    // apply those to the stores in state. However, this is somewhat complicated by the fact
    // that we need to push indices through non-materialized views so that they end up on the
    // columns of the views that will actually query into a table of some sort.
    {
        let nodes: HashMap<_, _> = nodes.iter().map(|&(n, _)| (n.addr(), n)).collect();
        let mut indices = nodes.iter()
.filter(|&(_, node)| node.is_internal()) // only internal nodes can suggest indices
                .filter(|&(_, node)| {
    // under what circumstances might a node need indices to be placed?
    // there are two cases:
    //
    //  - if makes queries into its ancestors regardless of whether it's
    //    materialized or not
    //  - if it queries its ancestors when it is *not* materialized (implying that
    //    it queries into its own output)
    //
    //  unless we come up with a weird operator that *doesn't* need indices when
    //  it is *not* materialized, but *does* when is, we can therefore just use
    //  will_query(false) as an indicator of whether indices are necessary.
                    node.will_query(false)
                })
                .flat_map(|(ni, node)| node.suggest_indexes(*ni).into_iter())
                .filter(|&(ref node, _)| nodes.contains_key(node))
                .fold(HashMap::new(), |mut hm, (v, idx)| {
                    hm.entry(v).or_insert_with(HashSet::new).insert(idx);
                    hm
                });

        // push up indices
        let mut leftover_indices: HashMap<_, _> = indices.drain().collect();
        let mut tmp = HashMap::new();
        while !leftover_indices.is_empty() {
            for (v, idxs) in leftover_indices.drain() {
                if let Some(mut state) = state.get_mut(v.as_local()) {
                    // this node is materialized! add the indices!
                    info!(log,
                          "adding indices";
                          "node" => map[v.as_local()].index(),
                          "cols" => format!("{:?}", idxs)
                      );
                    *state = Some(idxs.into_iter().collect());
                } else if let Some(node) = nodes.get(&v) {
                    // this node is not materialized
                    // we need to push the index up to its ancestor(s)
                    if let flow::node::Type::Ingress = ***node {
                        // we can't push further up!
                        unreachable!("node suggested index outside domain, and ingress isn't \
                                      materialized");
                    }

                    assert!(node.is_internal());
                    // push indices up through views. This is needed because a query-through
                    // operators must inform its parents to set up appropriate indices; if it
                    // doesn't, the previously established materialization on the parent(s) will be
                    // considered unnnecessary and removed in the next step
                    for idx in idxs {
                        // idx could be compound, so we resolve each contained column separately.
                        // Note that a single column can resolve into *multiple* parent columns
                        // that need to be indexed.
                        let real_cols: Vec<_> = idx.iter().map(|col| node.resolve(*col)).collect();
                        // here's the deal:
                        // real_cols holds a vec of parent colums for each column in a compound
                        // key. Each element of this vec is (parent_node, parent_col). We need to
                        // collect these inner tuples and install corresponding indexing
                        // requirements on the nodes/columns in them.
                        let cols_to_index_per_node = real_cols
                            .into_iter()
                            .fold(HashMap::new(), |mut acc, nc| {
                                if let Some(p_cols) = nc {
                                    for (pn, pc) in p_cols {
                                        acc.entry(pn).or_insert_with(Vec::new).push(pc);
                                    }
                                }
                                acc
                            });
                        // cols_to_index_per_node is now a map of node -> Vec<usize>, and we add an
                        // index on each individual column in the Vec.
                        // Note that this, and the semantics of node.resolve(), imply that each
                        // column must resolve to one ore more *single* parent node columns. In
                        // other words, we never install compound keys by pushing indices upwards;
                        // hence the two nested loops are required here.
                        for (n, cols) in cols_to_index_per_node {
                            for col in cols {
                                trace!(log,
                                       "pushing up index {:?} on {} into columns {:?} of {}",
                                       idx,
                                       v,
                                       col,
                                       n);
                                tmp.entry(n).or_insert_with(HashSet::new).insert(vec![col]);
                            }
                        }
                    }
                } else {
                    unreachable!("node suggested index outside domain");
                }
            }
            leftover_indices.extend(tmp.drain());
        }
    }

    state
        .into_iter()
        .filter_map(|(n, col)| {
            if let Some(col) = col {
                Some((n, col))
            } else {
                // this materialization doesn't have any primary key,
                // so we assume it's not in use.

                let ref node = graph[map[&n]];
                if node.is_internal() && node.get_base().is_some() {
                    // but it's a base nodes!
                    // we must *always* materialize base nodes
                    // so, just make up some column to index on
                    return Some((n, vec![vec![0]]));
                }

                info!(log, "removing unnecessary materialization"; "node" => map[&n].index());
                None
            }
        })
        .collect()
}

pub fn initialize(log: &Logger,
                  graph: &mut Graph,
                  source: NodeIndex,
                  new: &HashSet<NodeIndex>,
                  partial: &mut HashSet<NodeIndex>,
                  partial_ok: bool,
                  mut materialize: HashMap<domain::Index,
                                           HashMap<LocalNodeIndex, Vec<Vec<usize>>>>,
                  txs: &mut HashMap<domain::Index, channel::PacketSender>)
                  -> HashMap<Tag, Vec<domain::Index>> {
    let mut topo_list = Vec::with_capacity(new.len());
    let mut topo = petgraph::visit::Topo::new(&*graph);
    while let Some(node) = topo.next(&*graph) {
        if node == source {
            continue;
        }
        if !new.contains(&node) {
            continue;
        }
        topo_list.push(node);
    }

    // TODO: what about adding materialization to *existing* views?
    let mut domains_on_path = HashMap::new();
    let mut empty = HashSet::new();
    for node in topo_list {
        let addr = graph[node].addr();
        let d = graph[node].domain();

        let index_on = materialize
            .get_mut(&d)
            .and_then(|ss| ss.get(addr.as_local()))
            .cloned()
            .map(|idxs| {
                     // we've been told to materialize a node using 0 indices
                     assert!(!idxs.is_empty());
                     idxs
                 })
            .unwrap_or_else(Vec::new);
        let mut has_state = !index_on.is_empty();

        if let flow::node::Type::Reader(_, ref r) = *graph[node] {
            if r.state.is_some() {
                has_state = true;
            }
        }

        // ready communicates to the domain in charge of a particular node that it should start
        // delivering updates to a given new node. note that we wait for the domain to acknowledge
        // the change. this is important so that we don't ready a child in a different domain
        // before the parent has been readied. it's also important to avoid us returning before the
        // graph is actually fully operational.
        let ready = |txs: &mut HashMap<_, channel::PacketSender>, index_on: Vec<Vec<usize>>| {
            let (ack_tx, ack_rx) = mpsc::sync_channel(0);
            trace!(log, "readying node"; "node" => node.index());
            txs[&d]
                .send(Packet::Ready {
                          node: *addr.as_local(),
                          index: index_on,
                          ack: ack_tx.into(),
                      })
                .unwrap();
            match ack_rx.recv() {
                Err(mpsc::RecvError) => (),
                _ => unreachable!(),
            }
            trace!(log, "node ready"; "node" => node.index());
        };

        if graph
               .neighbors_directed(node, petgraph::EdgeDirection::Incoming)
               .filter(|&ni| ni != source)
               .all(|n| empty.contains(&n)) {
            // all parents are empty, so we can materialize it immediately
            info!(log, "no need to replay empty view"; "node" => node.index());
            empty.insert(node);
            ready(txs, index_on);
        } else {
            // if this node doesn't need to be materialized, then we're done. note that this check
            // needs to happen *after* the empty parents check so that we keep tracking whether or
            // not nodes are empty.
            if !has_state {
                debug!(log, "no need to replay non-materialized view"; "node" => node.index());
                ready(txs, index_on);
                continue;
            }

            // we have a parent that has data, so we need to replay and reconstruct
            let start = ::std::time::Instant::now();
            let log = log.new(o!("node" => node.index()));
            info!(log, "beginning reconstruction of {:?}", *graph[node]);
            let new_paths = reconstruct(&log,
                                        graph,
                                        &empty,
                                        partial,
                                        partial_ok,
                                        &materialize,
                                        txs,
                                        node,
                                        index_on);
            domains_on_path.extend(new_paths.into_iter());

            // NOTE: the state has already been marked ready by the replay completing,
            // but we want to wait for the domain to finish replay, which a Ready does.
            ready(txs, vec![]);
            info!(log, "reconstruction completed"; "ms" => dur_to_ns!(start.elapsed()) / 1_000_000);
        }
    }
    domains_on_path
}

pub fn reconstruct(log: &Logger,
                   graph: &mut Graph,
                   empty: &HashSet<NodeIndex>,
                   partial: &mut HashSet<NodeIndex>,
                   mut partial_ok: bool,
                   materialized: &HashMap<domain::Index,
                                          HashMap<LocalNodeIndex, Vec<Vec<usize>>>>,
                   txs: &mut HashMap<domain::Index, channel::PacketSender>,
                   node: NodeIndex,
                   mut index_on: Vec<Vec<usize>>)
                   -> HashMap<Tag, Vec<domain::Index>> {

    if index_on.is_empty() {
        // we must be reconstructing a Reader.
        // figure out what key that Reader is using
        if let flow::node::Type::Reader(_, ref r) = *graph[node] {
            assert!(r.state.is_some());
            if let Some(ref rh) = r.state {
                index_on.push(vec![rh.key()]);
            }
        } else {
            unreachable!();
        }
    }

    // okay, so here's the situation: `node` is a node that
    //
    //   a) was not previously materialized, and
    //   b) now needs to be materialized, and
    //   c) at least one of node's parents has existing data
    //
    // because of the topological traversal done by `initialize`, we know that all our ancestors
    // that should be materialized have been.
    //
    // our plan is as follows:
    //
    //   1. search our ancestors for the closest materialization points along each path
    //   2. for each such path, identify the domains along that path and pause them
    //   3. construct a daisy-chain of channels, and pass them to each domain along the path
    //   4. tell the domain nearest to the root to start replaying
    //
    // so, first things first, let's find all our paths up the tree
    let paths = {
        let mut on_join = cost_fn(log, graph, empty, partial, materialized, txs);
        // TODO: what if we're constructing multiple indices?
        // TODO: what if we have a compound index?
        let trace_col = index_on[0][0];
        keys::provenance_of(graph, node, trace_col, &mut *on_join)
    };

    // cut paths so they only reach to the the closest materialized node
    let paths: Vec<_> = paths
        .into_iter()
        .map(|path| -> Vec<_> {
            let mut found = false;
            path.into_iter()
                .enumerate()
                .take_while(|&(i, (node, _))| {
                    if i == 0 {
                        // first node is target node
                        return true;
                    }

                    // keep taking until we get our first materialized node
                    // (`found` helps us emulate `take_while_inclusive`)
                    let n = &graph[node];
                    if found {
                        // we've already found a materialized node
                        return false;
                    }

                    let is_materialized = materialized
                        .get(&n.domain())
                        .map(|dm| dm.contains_key(n.addr().as_local()))
                        .unwrap_or(false);
                    if is_materialized {
                        // we want to take this node, but not any later ones
                        found = true;
                    }
                    true
                })
                .map(|(_, segment)| segment)
                .collect()
        })
        .collect();

    // can we do partial materialization?
    //
    // probably only makes sense if index_on.len() == 1, because otherwise we still have to fully
    // replay the ancestor to construct the other index, at which point we might as well fill both
    // indices.
    //
    // futhermore, we need index_on[0].len() == 1, because partial replay with compound indices
    // would require us to do more key provenance resolution, and make sure they all source from
    // the same view. parent state!
    //
    // if there are multiple paths (for example through a union), we'd need more mechanism for
    // partial replay that we don't yet have (like multiple triggers, waiting for *multiple*
    // messages from multiple sources with multiple tags).
    //
    // and perhaps most importantly, does column `index_on[0][0]` of `node` trace back to some
    // `key` in the materialized state we're replaying?
    if partial_ok {
        partial_ok = index_on.len() == 1 && index_on[0].len() == 1 &&
                     paths
                         .iter()
                         .all(|path| {
            let &(node, col) = path.last().unwrap();
            if col.is_none() {
                // doesn't trace back to a column
                return false;
            }

            let n = &graph[node];
            let col = col.unwrap();
            // node must also have an *index* on col
            materialized
                .get(&n.domain())
                .and_then(|d| d.get(n.addr().as_local()))
                .map(|indices| indices.iter().any(|idx| idx.len() == 1 && idx[0] == col))
                .unwrap_or(false)
        });
    }

    // FIXME: if a reader has no materialized views between it and a union, we will end
    // up in this case. we *can* solve that case by requesting replays across all
    // the tagged paths through the union, but since we at this point in the code don't
    // yet know about those paths, that's a bit inconvenient. we might be able to mvoe
    // this entire block below the main loop somehow (?), but for now:
    if partial_ok {
        if let Type::Reader(_, Reader { .. }) = *graph[node] {
            partial_ok = paths.len() == 1;
        }
    }

    if partial_ok {
        warn!(log, "using partial materialization");
        partial.insert(node);
    }

    let domain = graph[node].domain();
    let addr = graph[node].addr();
    let cols = graph[node].fields().len();
    assert!(!index_on.is_empty(),
            "all materialized nodes must have a state key");

    // tell the domain in question to create an empty state for the node in question
    use flow::payload::InitialState;
    use flow::node::{Type, Reader, NodeHandle};

    // if there's only one path
    let last_domain = paths.get(0).map(|p| graph[p[0].0].domain());
    let mut first_tag = Some(Tag(TAG_GENERATOR.fetch_add(1, Ordering::SeqCst) as u32));

    // NOTE: we cannot use the impl of DerefMut here, since it (reasonably) disallows getting
    // mutable references to taken state.
    let s = match *graph.node_weight_mut(node).unwrap().inner_mut() {
        NodeHandle::Taken(Type::Reader(ref mut wh, Reader { ref mut state, .. })) if partial_ok => {
            // make sure Reader is actually prepared to receive state
            assert!(wh.is_none());
            assert!(state.is_some());
            let state = state.as_mut().unwrap();
            assert_eq!(state.len(), 0);

            if paths.len() != 1 {
                unreachable!(); // due to FIXME above
            }

            // since we're partially materializing a reader node,
            // we need to give it a way to trigger replays.
            use backlog;
            let tag = first_tag.unwrap();
            let tx = sync::Mutex::new(txs[&last_domain.unwrap()].clone());
            let (r_part, w_part) = backlog::new_partial(cols, state.key(), move |key| {
                tx.lock()
                    .unwrap()
                    .send(Packet::RequestPartialReplay {
                              key: vec![key.clone()],
                              tag: tag,
                          })
                    .unwrap();
            });
            *state = r_part.clone();
            InitialState::PartialGlobal(w_part, r_part)
        }
        NodeHandle::Taken(Type::Reader(..)) => InitialState::Global,
        NodeHandle::Owned(..) => unreachable!(),
        _ if partial_ok => {
            assert_eq!(index_on.len(), 1);
            assert_eq!(index_on[0].len(), 1);
            InitialState::PartialLocal(index_on[0][0])
        }
        _ => InitialState::IndexedLocal(index_on),
    };

    txs[&domain]
        .send(Packet::PrepareState {
                  node: *addr.as_local(),
                  state: s,
              })
        .unwrap();

    // NOTE:
    // there could be no paths left here. for example, if a symmetric join is joining an existing
    // view with a newm, empty view, the empty view will be chosen for replay, and will be
    // eliminated in the parents.retain() above.

    // TODO:
    // technically, we can be a bit smarter here. for example, a union with a 1-1 projection does
    // not need to be replayed through if it is not materialized. neither does an ingress node.
    // unfortunately, skipping things this way would make `Message::to` and `Message::from` contain
    // weird values, and cause breakage.

    // TODO FIXME:
    // we need to detect materialized nodes downstream of partially materialized nodes.

    let mut domains_on_path = HashMap::new();

    // set up channels for replay along each path
    for mut path in paths {
        // there should always be a replay path
        assert!(!path.is_empty(),
                "needed to replay non-empty node, but no materializations found");

        // we want path to have the ancestor closest to the root *first*
        path.reverse();

        let tag = first_tag
            .take()
            .unwrap_or_else(|| Tag(TAG_GENERATOR.fetch_add(1, Ordering::SeqCst) as u32));
        trace!(log, "replaying along path {:?}", path; "tag" => tag.id());

        // partial materialization possible?
        let mut partial = None;
        if partial_ok {
            if let Some(&(_, Some(ref key))) = path.first() {
                partial = Some(key.clone());
            }
        }

        // first, find out which domains we are crossing
        let mut segments = Vec::new();
        let mut last_domain = None;
        for (node, key) in path {
            let domain = graph[node].domain();
            if last_domain.is_none() || domain != last_domain.unwrap() {
                segments.push((domain, Vec::new()));
                last_domain = Some(domain);

                if partial_ok && graph[node].is_transactional() {
                    domains_on_path
                        .entry(tag.clone())
                        .or_insert_with(Vec::new)
                        .push(domain.clone());
                }
            }

            segments.last_mut().unwrap().1.push((node, key));
        }

        debug!(log, "domain replay path is {:?}", segments; "tag" => tag.id());

        let locals = |i: usize| -> Vec<(NodeAddress, Option<usize>)> {
            let mut skip = 0;
            if i == 0 {
                // we're not replaying through the starter node
                // *unless* it's a Base (because it might need to add defaults)
                let n = &graph[segments[0].1[0].0];
                if !n.is_internal() || n.get_base().is_none() {
                    skip = 1
                }
            }

            segments[i]
                .1
                .iter()
                .skip(skip)
                .map(|&(ni, key)| (graph[ni].addr(), key))
                .collect()
        };

        let (wait_tx, wait_rx) = mpsc::sync_channel(segments.len());
        let (done_tx, done_rx) = mpsc::sync_channel(1);
        let mut main_done_tx = Some(done_tx);

        // first, tell all the domains about the replay path
        let mut seen = HashSet::new();
        for (i, &(ref domain, ref nodes)) in segments.iter().enumerate() {
            // TODO:
            //  a domain may appear multiple times in this list if a path crosses into the same
            //  domain more than once. currently, that will cause a deadlock.
            assert!(!seen.contains(domain),
                    "a-b-a domain replays are not yet supported");
            seen.insert(*domain);

            let locals = locals(i);
            if locals.is_empty() {
                // first domain may *only* have the starter state
                assert_eq!(i, 0);
                continue;
            }

            let mut setup = Packet::SetupReplayPath {
                tag: tag,
                source: None,
                path: locals,
                done_tx: None,
                trigger: TriggerEndpoint::None,
                ack: wait_tx.clone().into(),
            };
            if i == 0 {
                // first domain also gets to know source node
                if let Packet::SetupReplayPath { ref mut source, .. } = setup {
                    *source = Some(graph[nodes[0].0].addr());
                }
            }


            if let Some(ref key) = partial {
                if let Packet::SetupReplayPath { ref mut trigger, .. } = setup {
                    if segments.len() == 1 {
                        // replay is entirely contained within one domain
                        *trigger = TriggerEndpoint::Local(vec![*key]);
                    } else if i == 0 {
                        // first domain needs to be told about partial replay trigger
                        *trigger = TriggerEndpoint::Start(vec![*key]);
                    } else if i == segments.len() - 1 {
                        // otherwise, should know what how to trigger partial replay
                        *trigger = if txs[&domain].is_local() {
                            TriggerEndpoint::End(txs[&segments[0].0].clone())
                        } else {
                            let addr = txs[&segments[0].0].get_client_addr();
                            TriggerEndpoint::SerializedEnd(segments[0].0.clone(), addr)
                        }
                    }
                } else {
                    unreachable!();
                }
            } else {
                if i == segments.len() - 1 {
                    // last domain should report when it's done if it is to be fully replayed
                    if let Packet::SetupReplayPath { ref mut done_tx, .. } = setup {
                        assert!(main_done_tx.is_some());
                        *done_tx = main_done_tx.take().map(|s| s.into());
                    } else {
                        unreachable!();
                    }
                }
            }

            if i != segments.len() - 1 {
                // the last node *must* be an egress node since there's a later domain
<<<<<<< HEAD
                txs[domain].send(Packet::UpdateEgress{
                    node: graph[nodes.last().unwrap().0].addr().as_local().clone(),
                    new_tx: None,
                    new_tag: Some((tag, segments[i + 1].1[0].0.into())),
                    new_remote_tx: None,
                }).unwrap();
=======
                txs[domain]
                    .send(Packet::UpdateEgress {
                              node: graph[nodes.last().unwrap().0].addr().as_local().clone(),
                              new_tx: None,
                              new_tag: Some((tag, segments[i + 1].1[0].0.into())),
                          })
                    .unwrap();
>>>>>>> 05715581
            }

            trace!(log, "telling domain about replay path"; "domain" => domain.index());
            txs[domain].send(setup).unwrap();
        }

        // wait for them all to have seen that message
        for _ in &segments {
            wait_rx.recv().unwrap();
        }
        trace!(log, "all domains ready for replay");

        if !partial_ok {
            // tell the first domain to start playing
            trace!(log, "telling root domain to start replay"; "domain" => segments[0].0.index());
            txs[&segments[0].0]
                .send(Packet::StartReplay {
                          tag: tag,
                          from: graph[segments[0].1[0].0].addr(),
                          ack: wait_tx.clone().into(),
                      })
                .unwrap();

            // and finally, wait for the last domain to finish the replay
            trace!(log,
                   "waiting for done message from target";
                   "domain" => segments.last().unwrap().0.index()
            );
            done_rx.recv().unwrap();
        }
    }
    domains_on_path
}

fn cost_fn<'a, T>(log: &'a Logger,
                  graph: &'a Graph,
                  empty: &'a HashSet<NodeIndex>,
                  partial: &'a HashSet<NodeIndex>,
                  materialized: &'a HashMap<domain::Index, HashMap<LocalNodeIndex, T>>,
                  txs: &'a mut HashMap<domain::Index, channel::PacketSender>)
                  -> Box<FnMut(NodeIndex, &[NodeIndex]) -> Option<NodeIndex> + 'a> {

    Box::new(move |node, parents| {
        assert!(parents.len() > 1);

        let in_materialized = |ni: NodeIndex| {
            let n = &graph[ni];
            materialized
                .get(&n.domain())
                .map(|dm| dm.contains_key(n.addr().as_local()))
                .unwrap_or(false)
        };

        // keep track of remaining parents
        let mut parents = Vec::from(parents);

        let n = &graph[node];
        assert!(n.is_internal());

        // find empty parents
        let empty: HashSet<_> = parents
            .iter()
            .filter(|ni| empty.contains(ni))
            .map(|ni| graph[*ni].addr())
            .collect();

        let options = n.must_replay_among()
            .expect("join did not have must replay preference");

        // we *must* replay the state of one of the nodes in options
        parents.retain(|&parent| options.contains(&graph[parent].addr()));
        assert!(!parents.is_empty());

        // if there is only one left, we don't have a choice
        if parents.len() == 1 {
            // no need to pick
            return parents.pop();
        }

        // if *all* the options are empty, we can safely pick any of them
        if parents.iter().all(|&p| empty.contains(&graph[p].addr())) {
            return parents.pop();
        }

        // if any parent is empty, it is tempting to conclude that the join must be empty (which it
        // must indeed be), and therefore that we can just pick that parent and get a free full
        // materialization. *however*, this would cause the node to be marked as fully
        // materialized, which is *not* okay if it has partially a materialized ancestor!
        if let Some(&parent) = parents.iter().find(|&&p| empty.contains(&graph[p].addr())) {
            if !parents.iter().any(|p| partial.contains(p)) {
                // no partial ancestors!
                return Some(parent);
            }
        }

        // we want to pick the ancestor that causes us to do the least amount of work.
        // this is really a balancing act between
        //
        //   a) how many records we are going to push through the filter; and
        //   b) how much state we need to replay
        //
        // consider the case where we are replaying a node downstream of a join, and the
        // join has two ancestors: a base node (A) and a filter (F) over a base node (B).
        // when should we choose to replay one or the other?
        //
        //  - the cost of replaying A is
        //        |A| joins
        //      + |A| lookups in B through F
        //  - the cost of replaying B through F is
        //        |B| filter operations
        //      + |F(B)| join operations
        //      + |F(B)| lookups in A
        //
        // which of these is more costly? even assuming we know |A| and |B|, it is not
        // clear, because we don't know F's specificity. let's assume some things:
        //
        //  - filters are cheaper than joins (~10x)
        //  - replaying is cheaper than filtering (~10x)
        //  - a filter emits one record for every FILTER_SPECIFICITY input records
        //
        // given those rough estimates, what's the best choice? well, we should pick a node
        // N with filters F1..Fn to replay which minimizes
        //
        //    1   * |N|                                 # replay cost
        let replay_cost = 1;
        //  + 10  * ( ∑i |N| / FILTER_SPECIFICITY ^ i ) # filter cost
        let filter_cost = 10;
        //  + 100 * |N| / FILTER_SPECIFICITY ^ n        # join cost
        let join_cost = 100;
        //
        // it is worth pointing out that this heuristic does *not* capture the fact that
        // replaying A above will encounter more expensive lookups on the join path (since
        // the lookups are in F(B), as opposed to directly in A).
        //
        // to compute this, we need to find |N| and n for each candidate node.
        // let's do that now
        parents
            .into_iter()
            .map(|p| {
                let mut intermediates = vec![];
                let mut stateful = p;
                while !in_materialized(stateful) {
                    let n = &graph[stateful];
                    // joins require their inputs to be materialized.
                    // therefore, we know that this node must be query_through.
                    assert!(n.is_internal());
                    assert!(n.can_query_through());
                    // if this node is selective (e.g., a filter), increase the filter factor
                    // we need to keep track of non-selective project/permute nodes too though,
                    // as they increase the cost
                    intermediates.push(n.is_selective());
                    // now walk to the parent.
                    let mut ps =
                        graph.neighbors_directed(stateful, petgraph::EdgeDirection::Incoming);
                    // of which there must be at least one
                    stateful = ps.next().expect("recursed all the way to source");
                    // there shouldn't ever be multiple, because neither join nor union
                    // are query_through.
                    assert_eq!(ps.count(), 0);
                }

                // find the size of the state we would end up replaying
                let (tx, rx) = mpsc::sync_channel(1);
                let stateful = &graph[stateful];
                txs[&stateful.domain()]
                    .send(Packet::StateSizeProbe {
                              node: *stateful.addr().as_local(),
                              ack: tx.into(),
                          })
                    .unwrap();
                let mut size = rx.recv().expect("stateful parent should have state");

                // compute the total cost
                // replay cost
                let mut cost = replay_cost * size;
                // filter cost
                for does_filter in intermediates {
                    cost += filter_cost * size;
                    if does_filter {
                        size /= FILTER_SPECIFICITY;
                    }
                }
                // join cost
                cost += join_cost * size;

                debug!(log, "cost of replaying from {:?}: {}", p, cost);
                (p, cost)
            })
            .min_by_key(|&(_, cost)| cost)
            .map(|(node, cost)| {
                     debug!(log, "picked replay source {:?}", node; "cost" => cost);
                     node
                 })
    })
}<|MERGE_RESOLUTION|>--- conflicted
+++ resolved
@@ -785,22 +785,12 @@
 
             if i != segments.len() - 1 {
                 // the last node *must* be an egress node since there's a later domain
-<<<<<<< HEAD
                 txs[domain].send(Packet::UpdateEgress{
                     node: graph[nodes.last().unwrap().0].addr().as_local().clone(),
                     new_tx: None,
                     new_tag: Some((tag, segments[i + 1].1[0].0.into())),
                     new_remote_tx: None,
                 }).unwrap();
-=======
-                txs[domain]
-                    .send(Packet::UpdateEgress {
-                              node: graph[nodes.last().unwrap().0].addr().as_local().clone(),
-                              new_tx: None,
-                              new_tag: Some((tag, segments[i + 1].1[0].0.into())),
-                          })
-                    .unwrap();
->>>>>>> 05715581
             }
 
             trace!(log, "telling domain about replay path"; "domain" => domain.index());
