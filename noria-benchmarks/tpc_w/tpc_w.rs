mod parameters;
mod populate;

#[macro_use]
extern crate clap;

use crate::parameters::SampleKeys;
use noria::{Builder, LocalAuthority, SyncHandle};
<<<<<<< HEAD
use rand::seq::SliceRandom;
=======
use rand::prelude::*;
>>>>>>> 6c1bfd1e
use std::collections::HashMap;
use std::sync::{Arc, Barrier};
use std::thread::JoinHandle;
use std::{thread, time};

pub struct Backend {
    r: String,
    g: SyncHandle<LocalAuthority>,
    parallel_prepop: bool,
    prepop_counts: HashMap<String, usize>,
    barrier: Arc<Barrier>,
}

fn get_queries(recipe_location: &str, random: bool) -> Vec<String> {
    use std::fs::File;
    use std::io::Read;

    let mut f = File::open(recipe_location).unwrap();
    let mut s = String::new();
    f.read_to_string(&mut s).unwrap();
    let mut queries = s
        .lines()
        .filter(|l| {
            !l.is_empty() && !l.starts_with('#') && !l.starts_with("--") && !l.starts_with("CREATE")
        })
        .map(String::from)
        .collect::<Vec<_>>();

    if random {
        let mut rng = rand::thread_rng();
<<<<<<< HEAD
        queries.shuffle(&mut rng);
=======
        queries.as_mut_slice().shuffle(&mut rng);
>>>>>>> 6c1bfd1e
    }

    queries
}

fn make(
    recipe_location: &str,
    parallel: bool,
    single_query: bool,
    disable_partial: bool,
) -> Backend {
    use std::fs::File;
    use std::io::Read;

    // set up graph
    let mut b = Builder::default();

    let main_log = noria::logger_pls();
    b.log_with(main_log);
    if disable_partial {
        b.disable_partial();
    }

    let mut g = b.start_simple().unwrap();

    let recipe = {
        let mut f = File::open(recipe_location).unwrap();
        let mut s = String::new();

        // load queries
        f.read_to_string(&mut s).unwrap();
        if single_query {
            s = s
                .lines()
                .take_while(|l| l.starts_with("CREATE"))
                .collect::<Vec<_>>()
                .join("\n");
        }

        s
    };

    g.install_recipe(&recipe).unwrap();

    // XXX(malte): fix reuse configuration passthrough
    /*match Recipe::from_str(&s, Some(recipe_log.clone())) {
        Ok(mut recipe) => {
            match reuse.as_ref() {
                "finkelstein" => recipe.enable_reuse(ReuseConfigType::Finkelstein),
                "full" => recipe.enable_reuse(ReuseConfigType::Full),
                "noreuse" => recipe.enable_reuse(ReuseConfigType::NoReuse),
                "relaxed" => recipe.enable_reuse(ReuseConfigType::Relaxed),
                _ => panic!("reuse configuration not supported"),
            }
            recipe.activate(mig, transactions).unwrap();
            recipe
        }
        Err(e) => panic!(e),
    }*/

    // println!("{}", g);

    Backend {
        r: recipe,
        g,
        parallel_prepop: parallel,
        prepop_counts: HashMap::new(),
        barrier: Arc::new(Barrier::new(9)), // N.B.: # base tables
    }
}

impl Backend {
    fn extend(mut self, query: &str) -> Backend {
        let query_name = query.split(':').next().unwrap();

        let mut new_recipe = self.r.clone();
        new_recipe.push_str("\n");
        new_recipe.push_str(query);

        let start = time::Instant::now();
        self.g.install_recipe(&new_recipe).unwrap();

        let dur = start.elapsed().as_secs_f64();
        println!("Migrate query {}: ({:.2} sec)", query_name, dur,);

        self.r = new_recipe;
        self
    }

    #[allow(dead_code)]
    fn size(&mut self, _query_name: &str) -> usize {
        // XXX(malte): fix -- needs len RPC
        unimplemented!();
        /*match self.outputs.get(query_name) {
            None => panic!("no node for {}!", query_name),
            Some(nd) => {
                let g = self.g.view(*nd).unwrap();
                g.len()
            }
        }*/
    }

    fn read(
        &mut self,
        keys: &mut SampleKeys,
        query_name: &str,
        read_scale: f32,
        parallel: bool,
    ) -> Option<JoinHandle<()>> {
        println!("reading {}", query_name);
        let mut g = self
            .g
            .view(query_name)
            .unwrap_or_else(|e| panic!("no node for {}: {:?}", query_name, e))
            .into_sync();
        let query_name = String::from(query_name);

        let num = ((keys.keys_size(&query_name) as f32) * read_scale) as usize;
        let params = keys.generate_parameter(&query_name, num);

        let mut read_view = move || {
            let mut ok = 0;

            let start = time::Instant::now();
            for i in 0..num {
                match g.lookup(&params[i..=i], true) {
                    Err(_) => continue,
                    Ok(datas) => {
                        if !datas.is_empty() {
                            ok += 1;
                        }
                    }
                }
            }
            let dur = start.elapsed().as_secs_f64();
            println!(
                "{}: ({:.2} GETs/sec) (ok: {})!",
                query_name,
                f64::from(num as i32) / dur,
                ok
            );
        };

        if parallel {
            Some(thread::spawn(move || {
                read_view();
            }))
        } else {
            read_view();
            None
        }
    }
}

fn main() {
    use crate::populate::*;
    use clap::{App, Arg};

    let matches = App::new("tpc_w")
        .version("0.1")
        .about("Soup TPC-W driver.")
        .arg(
            Arg::with_name("recipe")
                .short("r")
                .required(true)
                .default_value("tests/tpc-w-queries.txt")
                .help("Location of the TPC-W recipe file."),
        )
        .arg(
            Arg::with_name("populate_from")
                .short("p")
                .required(true)
                .default_value("benchmarks/tpc_w/data")
                .help("Location of the data files for TPC-W prepopulation."),
        )
        .arg(
            Arg::with_name("parallel_prepopulation")
                .long("parallel-prepopulation")
                .help("Prepopulate using parallel threads."),
        )
        .arg(
            Arg::with_name("transactional")
                .short("t")
                .help("Use transactional writes."),
        )
        .arg(
            Arg::with_name("single_query_migration")
                .long("single-query-migration")
                .short("s")
                .help("Add queries one by one, instead of in a batch."),
        )
        .arg(
            Arg::with_name("gloc")
                .short("g")
                .value_name("DIR")
                .help("Directory to store graphs generated by benchmark"),
        )
        .arg(
            Arg::with_name("reuse")
                .long("reuse")
                .default_value("finkelstein")
                .possible_values(&["noreuse", "finkelstein", "relaxed", "full"])
                .help("Query reuse algorithm"),
        )
        .arg(
            Arg::with_name("disable_partial")
                .long("disable_partial")
                .help("Disable partial materialization"),
        )
        .arg(
            Arg::with_name("read")
                .long("read")
                .default_value("0.00")
                .help("Reads % of keys for each query"),
        )
        .arg(
            Arg::with_name("write_to")
                .long("write_to")
                .possible_values(&["item", "author", "order_line"])
                .default_value("item")
                .help("Base table to write to"),
        )
        .arg(
            Arg::with_name("write")
                .long("write")
                .short("w")
                .default_value("1.00")
                .help("Writes % before reads and (1-%) after reads"),
        )
        .arg(
            Arg::with_name("random")
                .long("random")
                .help("Adds queries in random order")
                .requires("single_query_migration"),
        )
        .arg(
            Arg::with_name("parallel_read")
                .long("parallel_read")
                .help("Reads using parallel threads"),
        )
        .get_matches();

    let rloc = matches.value_of("recipe").unwrap();
    let ploc = matches.value_of("populate_from").unwrap();
    let parallel_prepop = matches.is_present("parallel_prepopulation");
    let parallel_read = matches.is_present("parallel_read");
    let single_query = matches.is_present("single_query_migration");
    let gloc = matches.value_of("gloc");
    let disable_partial = matches.is_present("disable_partial");
    let read_scale = value_t_or_exit!(matches, "read", f32);
    let write_to = matches.value_of("write_to").unwrap();
    let write = value_t_or_exit!(matches, "write", f32);
    let random = matches.is_present("random");

    if read_scale > write {
        panic!("can't read scale must be less or equal than write scale");
    }

    println!("Loading TPC-W recipe from {}", rloc);
    let mut backend = make(&rloc, parallel_prepop, single_query, disable_partial);

    println!("Prepopulating from data files in {}", ploc);
    let (item_write, author_write, order_line_write) = match write_to {
        "item" => (write, 1.0, 1.0),
        "author" => (1.0, write, 1.0),
        "order_line" => (1.0, 1.0, write),
        _ => unreachable!(),
    };

    let num_addr = populate_addresses(&mut backend, &ploc);
    backend.prepop_counts.insert("addresses".into(), num_addr);
    let num_authors = populate_authors(&mut backend, &ploc, author_write, true);
    backend.prepop_counts.insert("authors".into(), num_authors);
    let num_countries = populate_countries(&mut backend, &ploc);
    backend
        .prepop_counts
        .insert("countries".into(), num_countries);
    let num_customers = populate_customers(&mut backend, &ploc);
    backend
        .prepop_counts
        .insert("customers".into(), num_customers);
    let num_items = populate_items(&mut backend, &ploc, item_write, true);
    backend.prepop_counts.insert("items".into(), num_items);
    let num_orders = populate_orders(&mut backend, &ploc);
    backend.prepop_counts.insert("orders".into(), num_orders);
    let num_cc_xacts = populate_cc_xacts(&mut backend, &ploc);
    backend
        .prepop_counts
        .insert("cc_xacts".into(), num_cc_xacts);
    let num_order_line = populate_order_line(&mut backend, &ploc, order_line_write, true);
    backend
        .prepop_counts
        .insert("order_line".into(), num_order_line);

    if parallel_prepop {
        backend.barrier.wait();
        backend.barrier.wait();
    }

    //println!("{}", backend.g);

    println!("Finished writing! Sleeping for 1 second...");
    thread::sleep(time::Duration::from_millis(1000));

    if single_query {
        use std::fs::File;
        use std::io::Write;

        println!("Migrating individual queries...");
        let queries = get_queries(&rloc, random);

        for (i, q) in queries.iter().enumerate() {
            backend = backend.extend(&q);

            if gloc.is_some() {
                let graph_fname = format!("{}/tpcw_{}.gv", gloc.unwrap(), i);
                let mut gf = File::create(graph_fname).unwrap();
                assert!(write!(gf, "{}", backend.g.graphviz().unwrap()).is_ok());
            }
        }
    }

    if read_scale > 0.0 {
        println!("Reading...");
        let mut keys = SampleKeys::new(&ploc, item_write, order_line_write);
        let item_queries = [
            "getBestSellers",
            "getMostRecentOrderLines",
            "getBook",
            "doSubjectSearch",
            "getNewProducts",
            "getRelated1",
            "getCart",
            "verifyDBConsistencyItemId",
        ];
        let mut handles = Vec::new();
        for nq in item_queries.iter() {
            handles.push(backend.read(&mut keys, nq, read_scale, parallel_read));
        }

        for h in handles {
            match h {
                Some(jh) => jh.join().unwrap(),
                None => continue,
            }
        }

        /*println!("Checking size of leaf views...");
        for nq in backend.r.aliases() {
            let populated = backend.size(nq);
            let total = keys.key_space(nq);
            let ratio = (populated as f32) / (total as f32);

            println!(
                "{}: {} of {} keys populated ({})",
                nq,
                populated,
                total,
                ratio
            );
        }*/
    }

    match write_to {
        "item" => populate_items(&mut backend, &ploc, write, false),
        "author" => populate_authors(&mut backend, &ploc, write, false),
        "order_line" => populate_order_line(&mut backend, &ploc, write, false),
        _ => unreachable!(),
    };
}<|MERGE_RESOLUTION|>--- conflicted
+++ resolved
@@ -6,11 +6,7 @@
 
 use crate::parameters::SampleKeys;
 use noria::{Builder, LocalAuthority, SyncHandle};
-<<<<<<< HEAD
-use rand::seq::SliceRandom;
-=======
 use rand::prelude::*;
->>>>>>> 6c1bfd1e
 use std::collections::HashMap;
 use std::sync::{Arc, Barrier};
 use std::thread::JoinHandle;
@@ -41,11 +37,7 @@
 
     if random {
         let mut rng = rand::thread_rng();
-<<<<<<< HEAD
-        queries.shuffle(&mut rng);
-=======
         queries.as_mut_slice().shuffle(&mut rng);
->>>>>>> 6c1bfd1e
     }
 
     queries
