--- conflicted
+++ resolved
@@ -59,17 +59,12 @@
         self.g.on_worker(|w| w.set_security_config(config)).unwrap();
     }
 
-<<<<<<< HEAD
     fn migrate(
         &mut self,
         schema_file: &str,
         query_file: Option<&str>,
         ext: bool,
     ) -> Result<(), String> {
-        use std::fs::File;
-=======
-    fn migrate(&mut self, schema_file: &str, query_file: Option<&str>) -> Result<(), String> {
->>>>>>> df0cdb07
         use std::io::Read;
 
         // Read schema file
