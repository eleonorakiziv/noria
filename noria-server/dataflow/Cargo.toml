[package]
name = "dataflow"
version = "0.1.0"
authors = ["The Noria developers <noria@pdos.csail.mit.edu>"]
publish = false

[dependencies]
bincode = "1.0.0"
<<<<<<< HEAD
evmap = { git = "https://github.com/ms705/rust-evmap" }
srmap = { git = "https://github.com/amarzoev/srmap" }
=======
evmap = { git = "https://github.com/jonhoo/rust-evmap", branch = "eviction" }
>>>>>>> 758821f9
fnv = "1.0.5"
futures = "0.1"
itertools = "0.7.2"
nom-sql = "0.0.4"
rahashmap = "0.2.13"
rand = "0.5.0"
regex = "1.0"
serde_derive = "1.0.8"
serde_json = "1.0.2"
slog = "2.4.0"
stream-cancel = "0.4"
tokio = "0.1"
vec_map = { version = "0.8.0", features = ["eders"] }
hyper = "0.12.0"
tempfile = "3.0.2"
jemallocator = "0.1.8"

# need features
backtrace = { version = "0.3.2", features = ["serialize-serde"] }
petgraph = { version = "0.4.11", features = ["serde-1"] }
serde = { version = "1.0.8", features = ["rc"] }
timekeeper = {version = "0.3.0", default-features = false }

# local deps
common = { path = "../common" }
noria = { path = "../../noria" }

[dependencies.rocksdb]
git = "https://github.com/ekmartin/rust-rocksdb.git"
features = ["lz4"]
branch = "custom"<|MERGE_RESOLUTION|>--- conflicted
+++ resolved
@@ -6,12 +6,8 @@
 
 [dependencies]
 bincode = "1.0.0"
-<<<<<<< HEAD
-evmap = { git = "https://github.com/ms705/rust-evmap" }
+evmap = { git = "https://github.com/jonhoo/rust-evmap", branch = "eviction" }
 srmap = { git = "https://github.com/amarzoev/srmap" }
-=======
-evmap = { git = "https://github.com/jonhoo/rust-evmap", branch = "eviction" }
->>>>>>> 758821f9
 fnv = "1.0.5"
 futures = "0.1"
 itertools = "0.7.2"
