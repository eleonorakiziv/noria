--- conflicted
+++ resolved
@@ -175,23 +175,14 @@
                 self.last_provenance.get_mut(&addr).unwrap().apply_update(&diff);
                 *shard.id_mut() = Some(diff);
 
-<<<<<<< HEAD
                 // println!(
-                //     "SEND PACKET {} #{} -> ?? {:?}",
+                //     "SEND PACKET {} #{} -> D{}.{} {:?}",
                 //     mtype,
                 //     label,
+                //     addr.0.index(),
+                //     addr.1,
                 //     shard.id().as_ref().unwrap(),
                 // );
-=======
-                println!(
-                    "SEND PACKET {} #{} -> D{}.{} {:?}",
-                    mtype,
-                    label,
-                    addr.0.index(),
-                    addr.1,
-                    shard.id().as_ref().unwrap(),
-                );
->>>>>>> 7681d131
                 output.entry(addr).or_default().push_back(shard);
             }
         }
