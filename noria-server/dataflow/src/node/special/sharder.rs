use fnv::FnvHashMap;
use hdrhistogram::Histogram;
use payload;
use prelude::*;
<<<<<<< HEAD
use std::time;
use std::collections::{HashMap, VecDeque};
=======
use std::collections::VecDeque;
use std::time;
>>>>>>> cf1472b0
use vec_map::VecMap;

#[derive(Default, Serialize, Deserialize)]
pub struct Sharder {
    txs: Vec<(LocalNodeIndex, ReplicaAddr)>,
    sharded: VecMap<Box<Packet>>,
    shard_by: usize,

<<<<<<< HEAD
    pub(crate) updates: Updates,
    pub(crate) payloads: Payloads,

    // Log truncation
    /// All labels associated with an address
    labels: AddrLabels,
    /// The minimum label associated with an address
    min_labels: AddrLabel,

    /// Nodes it's ok to send packets too and the minimum labels (inclusive)
    min_label_to_send: HashMap<ReplicaAddr, usize>,
    /// Target provenances to hit as we're generating new messages
    targets: Vec<Provenance>,
    /// Buffered messages per parent for when we can't hit the next target provenance
    parent_buffer: HashMap<ReplicaAddr, Vec<(usize, Box<Packet>)>>,

=======
>>>>>>> cf1472b0
    /// Number of shards each message is sharded into by author id
    #[serde(skip_serializing)]
    #[serde(skip_deserializing)]
    shards_hist: Option<Histogram<u64>>,
<<<<<<< HEAD
    /// Size of packet id in bytes
    #[serde(skip_serializing)]
    #[serde(skip_deserializing)]
    id_size_hist: Option<Histogram<u64>>,
=======
>>>>>>> cf1472b0
    /// Size of packet data in bytes
    #[serde(skip_serializing)]
    #[serde(skip_deserializing)]
    data_size_hist: Option<Histogram<u64>>,
    /// Time the sharder started existing
    #[serde(skip_serializing)]
    #[serde(skip_deserializing)]
    start: Option<time::Instant>,
}

impl Clone for Sharder {
    fn clone(&self) -> Self {
        assert!(self.txs.is_empty());

        Sharder {
            txs: Vec::new(),
            sharded: Default::default(),
            shard_by: self.shard_by,
<<<<<<< HEAD
            updates: self.updates.clone(),
            payloads: self.payloads.clone(),
            labels: self.labels.clone(),
            min_labels: self.min_labels.clone(),
            min_label_to_send: self.min_label_to_send.clone(),
            targets: self.targets.clone(),
            parent_buffer: self.parent_buffer.clone(),
=======
>>>>>>> cf1472b0
            ..Default::default()
        }
    }
}

<<<<<<< HEAD
const CHECK_EVERY: u64 = 500_000;
=======
const CHECK_EVERY: u64 = 100_000;
>>>>>>> cf1472b0

impl Sharder {
    pub fn new(by: usize) -> Self {
        Self {
            txs: Default::default(),
            shard_by: by,
            sharded: VecMap::default(),
<<<<<<< HEAD
            updates: Default::default(),
            payloads: Default::default(),
            labels: Default::default(),
            min_labels: Default::default(),
            min_label_to_send: Default::default(),
            targets: Default::default(),
            parent_buffer: Default::default(),
=======
>>>>>>> cf1472b0
            ..Default::default()
        }
    }

    pub fn take(&mut self) -> Self {
        use std::mem;
        let txs = mem::replace(&mut self.txs, Vec::new());
        Self {
            txs,
            sharded: VecMap::default(),
            shard_by: self.shard_by,
<<<<<<< HEAD
            updates: self.updates.clone(),
            payloads: self.payloads.clone(),
            labels: self.labels.clone(),
            min_labels: self.min_labels.clone(),
            min_label_to_send: self.min_label_to_send.clone(),
            targets: self.targets.clone(),
            parent_buffer: self.parent_buffer.clone(),
=======
>>>>>>> cf1472b0
            ..Default::default()
        }

    }

    pub fn add_sharded_child(&mut self, dst: LocalNodeIndex, txs: Vec<ReplicaAddr>) {
        assert_eq!(self.txs.len(), 0);
        // TODO: add support for "shared" sharder?
        for tx in txs {
            self.min_label_to_send.insert(tx, 1);
            self.txs.push((dst, tx));
        }
        // ygina: ugh, just want to put this here so the histogram exists
        self.shards_hist = Some(Histogram::new_with_max(10_000, 5).unwrap());
<<<<<<< HEAD
        self.id_size_hist = Some(Histogram::new_with_max(10_000, 5).unwrap());
=======
>>>>>>> cf1472b0
        self.data_size_hist = Some(Histogram::new_with_max(10_000, 5).unwrap());
        self.start = Some(time::Instant::now());
    }

    pub fn sharded_by(&self) -> usize {
        self.shard_by
    }

    #[inline]
    fn to_shard(&self, r: &Record) -> usize {
        self.shard(&r[self.shard_by])
    }

    #[inline]
    fn shard(&self, dt: &DataType) -> usize {
        ::shard_by(dt, self.txs.len())
    }

    pub fn process(
        &mut self,
        m: &mut Option<Box<Packet>>,
        label: usize,
        index: LocalNodeIndex,
        is_sharded: bool,
        output: &mut FnvHashMap<ReplicaAddr, VecDeque<Box<Packet>>>,
    ) {
        let mut m = m.take().unwrap();
        let (mtype, is_replay) = match m {
            box Packet::Message { .. } => ("Message", false),
            box Packet::ReplayPiece { .. } => ("ReplayPiece", true),
            box Packet::Dummy { .. } => { return; },
            _ => unreachable!(),
        };

        // we need to shard the records inside `m` by their key,
        for record in m.take_data() {
            let shard = self.to_shard(&record);
            let p = self
                .sharded
                .entry(shard)
                .or_insert_with(|| box m.clone_data());
            p.map_data(|rs| rs.push(record));
        }

        let mut force_all = false;
        if let Packet::ReplayPiece {
            context: payload::ReplayPieceContext::Regular { last: true },
            ..
        } = *m
        {
            // this is the last replay piece for a full replay
            // we need to make sure it gets to every shard so they know to ready the node
            force_all = true;
        }
        if let Packet::ReplayPiece {
            context: payload::ReplayPieceContext::Partial { .. },
            ..
        } = *m
        {
            // we don't know *which* shard asked for a replay of the keys in this batch, so we need
            // to send data to all of them. or for that matter, maybe the replay started below the
            // eventual shard merged! pretty unfortunate. TODO
            force_all = true;
        }
        if force_all {
            for shard in 0..self.txs.len() {
                self.sharded
                    .entry(shard)
                    .or_insert_with(|| box m.clone_data());
            }
        }

        if is_sharded {
            // FIXME: we don't know how many shards in the destination domain our sibling Sharders
            // sent to, so we don't know what to put here. we *could* put self.txs.len() and send
            // empty messages to all other shards, which is probably pretty sensible, but that only
            // solves half the problem. the destination shard domains will then recieve *multiple*
            // replay pieces for each incoming replay piece, and needs to combine them somehow.
            // it's unclear how we do that.
            unimplemented!();
        }

<<<<<<< HEAD
=======

        let is_replay = match m {
            box Packet::ReplayPiece { .. } => true,
            _ => false,
        };
>>>>>>> cf1472b0
        if !is_replay {
            let h = self.shards_hist.as_mut().unwrap();
            if h.record(self.sharded.len() as u64).is_err() {
                let m = h.high();
                h.record(m).unwrap();
            }
        }

        for (i, &mut (dst, addr)) in self.txs.iter_mut().enumerate() {
            if let Some(mut shard) = self.sharded.remove(i) {
                // Don't send messages that are not at least the min label to send.
                // This happens on recovery when replaying old messages.
                let min_label = *self.min_label_to_send.get(&addr).unwrap();
                if !is_replay && label < min_label {
                    continue;
                }

                shard.link_mut().src = index;
                shard.link_mut().dst = dst;

<<<<<<< HEAD
                // Benchmark packet size if it is a message
                if !is_replay {
                    let h = self.id_size_hist.as_mut().unwrap();
                    if h.record(shard.size_of_id()).is_err() {
                        let m = h.high();
                        h.record(m).unwrap();
                    }
=======
                 // Benchmark packet size if it is a message
                if !is_replay {
>>>>>>> cf1472b0
                    let h = self.data_size_hist.as_mut().unwrap();
                    if h.record(shard.size_of_data()).is_err() {
                        let m = h.high();
                        h.record(m).unwrap();
                    }
<<<<<<< HEAD
                    let total = self.id_size_hist.as_ref().unwrap().len();
=======
                    let total = self.data_size_hist.as_ref().unwrap().len();
>>>>>>> cf1472b0
                    if total % CHECK_EVERY == 0 {
                        let now = time::Instant::now();
                        let dur = now.duration_since(self.start.unwrap()) / 1_000;
                        let total_unsharded = self.shards_hist.as_ref().unwrap().len();
                        println!(
                            "Sent {} unsharded messages in {:?} for {:?} messages / ms",
                            total_unsharded,
                            dur,
                            (total_unsharded as u128) / dur.as_millis(),
                        );
                        println!(
                            "Sent {} sharded messages in {:?} for {:?} messages / ms",
                            total,
                            dur,
                            (total as u128) / dur.as_millis(),
                        );
                        println!(
<<<<<<< HEAD
                            "Size of packet id: [{}, {}, {}, {}]",
                            self.id_size_hist.as_ref().unwrap().value_at_quantile(0.5),
                            self.id_size_hist.as_ref().unwrap().value_at_quantile(0.95),
                            self.id_size_hist.as_ref().unwrap().value_at_quantile(0.99),
                            self.id_size_hist.as_ref().unwrap().max(),
                        );
                        println!(
=======
>>>>>>> cf1472b0
                            "Size of packet data: [{}, {}, {}, {}]",
                            self.data_size_hist.as_ref().unwrap().value_at_quantile(0.5),
                            self.data_size_hist.as_ref().unwrap().value_at_quantile(0.95),
                            self.data_size_hist.as_ref().unwrap().value_at_quantile(0.99),
                            self.data_size_hist.as_ref().unwrap().max(),
                        );
                        println!(
                            "Num shards by author_id: [{}, {}, {}, {}]",
                            self.shards_hist.as_ref().unwrap().value_at_quantile(0.5),
                            self.shards_hist.as_ref().unwrap().value_at_quantile(0.95),
                            self.shards_hist.as_ref().unwrap().value_at_quantile(0.99),
                            self.shards_hist.as_ref().unwrap().max(),
                        );
                    }
                }

<<<<<<< HEAD
                // println!(
                //     "SEND PACKET {} #{} -> D{}.{} {:?}",
                //     mtype,
                //     label,
                //     addr.0.index(),
                //     addr.1,
                //     shard.id().as_ref().unwrap(),
                // );
=======
>>>>>>> cf1472b0
                output.entry(addr).or_default().push_back(shard);
            }
        }
    }

    pub fn process_eviction(
        &mut self,
        id: Option<ProvenanceUpdate>,
        key_columns: &[usize],
        tag: Tag,
        keys: &[Vec<DataType>],
        src: LocalNodeIndex,
        is_sharded: bool,
        output: &mut FnvHashMap<ReplicaAddr, VecDeque<Box<Packet>>>,
    ) {
        assert!(!is_sharded);

        if key_columns.len() == 1 && key_columns[0] == self.shard_by {
            // Send only to the shards that must evict something.
            for key in keys {
                let shard = self.shard(&key[0]);
                let dst = self.txs[shard].0;
                let p = self
                    .sharded
                    .entry(shard)
                    .or_insert_with(|| box Packet::EvictKeys {
                        id: id.clone(),
                        link: Link { src, dst },
                        keys: Vec::new(),
                        tag,
                    });
                match **p {
                    Packet::EvictKeys { ref mut keys, .. } => keys.push(key.to_vec()),
                    _ => unreachable!(),
                }
            }

            for (i, &mut (_, addr)) in self.txs.iter_mut().enumerate() {
                if let Some(shard) = self.sharded.remove(i) {
                    output.entry(addr).or_default().push_back(shard);
                }
            }
        } else {
            assert_eq!(!key_columns.len(), 0);
            assert!(!key_columns.contains(&self.shard_by));

            // send to all shards
            for &mut (dst, addr) in self.txs.iter_mut() {
                output
                    .entry(addr)
                    .or_default()
                    .push_back(Box::new(Packet::EvictKeys {
                        id: id.clone(),
                        link: Link { src, dst },
                        keys: keys.to_vec(),
                        tag,
                    }))
            }
        }
    }

    fn send_packet_internal(
        &mut self,
        m: &mut Option<Box<Packet>>,
        from: DomainIndex,
        index: LocalNodeIndex,
        is_sharded: bool,
        output: &mut FnvHashMap<ReplicaAddr, VecDeque<Box<Packet>>>,
    ) -> AddrLabel {
        let (mut old, mut new) = self.preprocess_packet(m, from);
        self.process(m, self.updates.max().label(), index, is_sharded, output);

        // Use the changed labels to determine if there is a new minimum label associated
        // with a replica address in this particular replica.
        let mut changed = HashMap::new();
        for (addr, old_labels) in old.drain() {
            // TODO(ygina): do this more efficiently with a min heap
            // Remove labels that were replaced by the update
            let labels = self.labels.get_mut(&addr).unwrap();
            let mut new_labels = new.remove(&addr).expect("old and new have the same keys");
            for label in old_labels {
                let mut removed = false;
                for i in 0..labels.len() {
                    if labels[i] == label {
                        labels.swap_remove(i);
                        removed = true;
                        break;
                    }
                }
                assert!(removed);
            }

            // Replace removed labels with the update

            labels.append(&mut new_labels);
            let min = labels.iter().fold(std::usize::MAX, |mut min, &val| {
                if val < min {
                    min = val;
                }
                min
            });
            if min > *self.min_labels.get(&addr).unwrap() {
                *self.min_labels.get_mut(&addr).unwrap() = min;
                changed.insert(addr, min);
            }
        }
        changed
    }
}

// fault tolerance
impl Sharder {
    pub fn init(&mut self, graph: &DomainGraph, store_updates: bool, root: ReplicaAddr) {
        self.updates.init(graph, store_updates, root);
    }

    pub fn init_in_domain(&mut self, shard: usize) {
        self.labels = self.updates.init_in_domain(shard);
        self.min_labels = self
            .labels
            .keys()
            .map(|&addr| (addr, 0))
            .collect();
    }

    pub fn new_incoming(&mut self, old: ReplicaAddr, new: ReplicaAddr) {
        /*
        if self.min_provenance.new_incoming(old, new) {
            // Remove the old domain from the updates entirely
            for update in self.updates.iter_mut() {
                if update.len() == 0 {
                    panic!(format!(
                        "empty update: {:?}, old: {}, new: {}",
                        self.updates,
                        old.index(),
                        new.index(),
                    ));
                }
                assert_eq!(update[0].0, old);
                update.remove(0);
            }
            unimplemented!();
        } else {
            // Regenerated domains should have the same index
        }
        */
    }

    /// Resume sending messages to these children at the given labels.
    pub fn resume_at(
        &mut self,
        addr_labels: Vec<(ReplicaAddr, usize)>,
        mut min_provenance: Option<Provenance>,
        targets: Vec<Provenance>,
        on_shard: Option<usize>,
        output: &mut FnvHashMap<ReplicaAddr, VecDeque<Box<Packet>>>,
    ) {
        for &(addr, label) in &addr_labels {
            // don't duplicate sent messages
            self.min_label_to_send.insert(addr, label);
        }

        self.targets = targets;
        let next_label = self.updates.next_label_to_send(true);
        for &(_, label) in &addr_labels {
            // we don't have the messages we need to send
            // we must have lost a stateless domain
            if label > next_label {
                println!("{} > {}", label, next_label);
                let p = min_provenance.take().unwrap();
                self.payloads.init_after_resume_at(p.label());
                self.labels = self.updates.init_after_resume_at(p);
                self.min_labels = self
                    .labels
                    .iter()
                    .map(|(addr, labels)| {
                        let min = labels.iter().fold(std::usize::MAX, |mut min, &val| {
                            if val < min {
                                min = val;
                            }
                            min
                        });
                        (*addr, min)
                    })
                    .collect();
                return;
            }
            // if this is a stateless domain that was just regenerated, then it must not have sent
            // any messages at all. otherwise, it just means no new messages were sent since the
            // connection went down. only return in the first case since other children might not
            // be as up to date.
            if label == next_label && label == 1 {
                println!("{} == {}", label, next_label);
                return;
            }
        }

        // If we made it this far, it means we have all the messages we need to send (assuming
        // log truncation works correctly).
        assert!(self.targets.is_empty());
        assert!(min_provenance.is_none());
        unimplemented!();
    }

    pub fn send_packet(
        &mut self,
        m: &mut Option<Box<Packet>>,
        from: DomainIndex,
        index: LocalNodeIndex,
        is_sharded: bool,
        output: &mut FnvHashMap<ReplicaAddr, VecDeque<Box<Packet>>>,
    ) -> AddrLabel {
        // With no targets, all messages are forwarded.
        if self.targets.is_empty() {
            return self.send_packet_internal(m, from, index, is_sharded, output);
        }

        let next = m.as_ref().unwrap().id().as_ref().expect("message must have id if targets exist");
        // TODO(ygina): can we not clone here?
        self.parent_buffer
            .entry(next.root())
            .or_insert(vec![])
            .push((next.label(), m.as_ref().unwrap().clone()));

        // Whether all parent labels would match the target if the update were applied to the base
        fn would_hit_target(update: &Provenance, target: &Provenance) -> bool {
            assert_eq!(target.edges().len(), 1);
            let p = target.edges().values().next().unwrap();
            return p.root() == update.root() && p.label() == update.label();
        }

        let mut changed = AddrLabel::default();
        fn merge_changed(acc: &mut AddrLabel, x: AddrLabel) {
            for (addr, label) in x.into_iter() {
                acc.insert(addr, label);
            }
        }

        loop {
            // Look in the buffer for any messages we can forward to reach the current target.
            // Forward a packet if it is from a parent noted in the target provenance, and if the
            // packet label is at most the label of the parent in the target provenance.
            let mut hit = false;
            let target_provenance = self.targets.get(0).unwrap().clone();
            for (addr, p) in target_provenance.edges().iter() {
                let max_label = p.label();
                if self.parent_buffer.contains_key(&addr) {
                    while !self.parent_buffer.get(&addr).unwrap().is_empty() {
                        let label = self.parent_buffer.get(&addr).unwrap()[0].0;
                        if label > max_label {
                            break;
                        }
                        let (_, m) = self.parent_buffer.get_mut(&addr).unwrap().remove(0);
                        let update = m.id().as_ref().unwrap();
                        if would_hit_target(update, &target_provenance) {
                            hit = true;
                            // WARNING: Sometimes no child has the provenance of a packet we want
                            // to recover because the packet was lost in the network, even though a
                            // following packet was received by a different child. Sometimes the
                            // provenance is implicit in that its labels are less than the target
                            // provenance's labels, but other times we have no information because
                            // the packet was generated by a separate parent. That's when we reach
                            // this branch. But we don't want to generate ANY packet in case it
                            // gets sent out-of-order to children who have already received
                            // following packets, so we must skip the packet.
                            let target_label = target_provenance.label();
                            let next_label = self.updates.next_label_to_send(true);
                            if next_label < target_label {
                                println!(
                                    "WARNING: increasing next label to send from {} to {}",
                                    next_label,
                                    target_label,
                                );

                                // Insert dummy packets that are not sent to anyone so that packets
                                // can be indexed directly based on their labels.
                                let num_dummy_packets = target_label - next_label;
                                for _ in 0..num_dummy_packets {
                                    self.send_packet_internal(
                                        &mut Some(box Packet::Dummy { id: None }),
                                        from,
                                        index,
                                        is_sharded,
                                        output,
                                    );
                                }
                            }
                        }
                        let x = self.send_packet_internal(
                            &mut Some(m),
                            from,
                            index,
                            is_sharded,
                            output,
                        );
                        merge_changed(&mut changed, x);
                    }
                }
            }

            // If we did not just send the target, wait for the next packet to arrive.
            if !hit {
                return changed;
            }

            // If we have sent the target, assert that all the non-root labels also match. Then set
            // the target to the next one, and if there is no packet, forward all remaining messages.
            // Otherwise, restart the process.
            assert_eq!(target_provenance.label(), self.updates.max().label());
            for (addr, p) in target_provenance.edges().iter() {
                let label = p.label();
                assert_eq!(label, self.updates.max().edges().get(addr).unwrap().label());
            }
            let target = self.targets.remove(0);
            println!("SHARDER: sent {:?}, hit target {:?}", self.updates.max(), target);
            if self.targets.is_empty() {
                let ms = self.parent_buffer
                    .drain()
                    .flat_map(|(_, buffer)| buffer)
                    .map(|(_, ms)| ms)
                    .collect::<Vec<_>>();
                println!("targets done! draining {} messages in buffer", ms.len());
                for m in ms {
                    let x = self.send_packet_internal(
                        &mut Some(m),
                        from,
                        index,
                        is_sharded,
                        output,
                    );
                    merge_changed(&mut changed, x);
                }
                println!("done draining... {:?} resume normal op", self.updates.max());
                return changed;
            }
        }
    }

    // Prepare the packet to be sent. Update the packet provenance to be from the domain of _this_
    // egress mode using the packet's existing provenance. Set the label according to the packet
    // type and current packet buffer. Apply this new packet provenance to the domain-wide
    // provenance, and store the update in our provenance history.
    pub fn preprocess_packet(
        &mut self,
        m: &mut Option<Box<Packet>>,
        from: DomainIndex,
    ) -> (AddrLabels, AddrLabels) {
        // sharders are unsharded
        let from = (from, 0);
        let is_message = match m {
            Some(box Packet::Message { .. }) => true,
            Some(box Packet::ReplayPiece { .. }) => false,
            Some(box Packet::EvictKeys { .. }) => false,
            Some(box Packet::Dummy { .. }) => true,  // because we want to store it in payloads
            _ => unreachable!(),
        };

        let label = self.updates.next_label_to_send(is_message);

        // Construct the provenance from the provenance of the incoming packet. In most cases
        // we just add the label of the next packet to send of this domain as the root of the
        // new provenance.
        let mut update = if let Some(diff) = m.as_ref().unwrap().id() {
            ProvenanceUpdate::new_with(from, label, &[diff.clone()])
        } else {
            assert!(self.targets.is_empty());
            ProvenanceUpdate::new(from, label)
        };
        let (old, new) = self.updates.add_update(&update);

        // Keep a list of these updates in case a parent domain with multiple parents needs to be
        // reconstructed, but only for messages and not replays. Buffer messages but not replays.
        if is_message {
            update.trim(PROVENANCE_DEPTH - 1);
            *m.as_mut().unwrap().id_mut() = Some(update);
            // buffer
            self.payloads.add_payload(box m.as_ref().unwrap().clone_data());
        } else {
            // TODO(ygina): Replays don't send just the linear path of the message, but the
            // entire provenance. As evidenced below, the root only has one child, which seems
            // insufficient, so I don't think this correctly considers replays.
            update = self.updates.max().clone();
            update.trim(PROVENANCE_DEPTH - 1);
            *m.as_mut().unwrap().id_mut() = Some(update);
        }
        (old, new)
    }
}<|MERGE_RESOLUTION|>--- conflicted
+++ resolved
@@ -2,13 +2,8 @@
 use hdrhistogram::Histogram;
 use payload;
 use prelude::*;
-<<<<<<< HEAD
+use std::collections::{HashMap, VecDeque};
 use std::time;
-use std::collections::{HashMap, VecDeque};
-=======
-use std::collections::VecDeque;
-use std::time;
->>>>>>> cf1472b0
 use vec_map::VecMap;
 
 #[derive(Default, Serialize, Deserialize)]
@@ -17,7 +12,6 @@
     sharded: VecMap<Box<Packet>>,
     shard_by: usize,
 
-<<<<<<< HEAD
     pub(crate) updates: Updates,
     pub(crate) payloads: Payloads,
 
@@ -34,19 +28,14 @@
     /// Buffered messages per parent for when we can't hit the next target provenance
     parent_buffer: HashMap<ReplicaAddr, Vec<(usize, Box<Packet>)>>,
 
-=======
->>>>>>> cf1472b0
     /// Number of shards each message is sharded into by author id
     #[serde(skip_serializing)]
     #[serde(skip_deserializing)]
     shards_hist: Option<Histogram<u64>>,
-<<<<<<< HEAD
     /// Size of packet id in bytes
     #[serde(skip_serializing)]
     #[serde(skip_deserializing)]
     id_size_hist: Option<Histogram<u64>>,
-=======
->>>>>>> cf1472b0
     /// Size of packet data in bytes
     #[serde(skip_serializing)]
     #[serde(skip_deserializing)]
@@ -65,7 +54,6 @@
             txs: Vec::new(),
             sharded: Default::default(),
             shard_by: self.shard_by,
-<<<<<<< HEAD
             updates: self.updates.clone(),
             payloads: self.payloads.clone(),
             labels: self.labels.clone(),
@@ -73,18 +61,12 @@
             min_label_to_send: self.min_label_to_send.clone(),
             targets: self.targets.clone(),
             parent_buffer: self.parent_buffer.clone(),
-=======
->>>>>>> cf1472b0
             ..Default::default()
         }
     }
 }
 
-<<<<<<< HEAD
-const CHECK_EVERY: u64 = 500_000;
-=======
 const CHECK_EVERY: u64 = 100_000;
->>>>>>> cf1472b0
 
 impl Sharder {
     pub fn new(by: usize) -> Self {
@@ -92,7 +74,6 @@
             txs: Default::default(),
             shard_by: by,
             sharded: VecMap::default(),
-<<<<<<< HEAD
             updates: Default::default(),
             payloads: Default::default(),
             labels: Default::default(),
@@ -100,8 +81,6 @@
             min_label_to_send: Default::default(),
             targets: Default::default(),
             parent_buffer: Default::default(),
-=======
->>>>>>> cf1472b0
             ..Default::default()
         }
     }
@@ -113,7 +92,6 @@
             txs,
             sharded: VecMap::default(),
             shard_by: self.shard_by,
-<<<<<<< HEAD
             updates: self.updates.clone(),
             payloads: self.payloads.clone(),
             labels: self.labels.clone(),
@@ -121,8 +99,6 @@
             min_label_to_send: self.min_label_to_send.clone(),
             targets: self.targets.clone(),
             parent_buffer: self.parent_buffer.clone(),
-=======
->>>>>>> cf1472b0
             ..Default::default()
         }
 
@@ -137,10 +113,7 @@
         }
         // ygina: ugh, just want to put this here so the histogram exists
         self.shards_hist = Some(Histogram::new_with_max(10_000, 5).unwrap());
-<<<<<<< HEAD
         self.id_size_hist = Some(Histogram::new_with_max(10_000, 5).unwrap());
-=======
->>>>>>> cf1472b0
         self.data_size_hist = Some(Histogram::new_with_max(10_000, 5).unwrap());
         self.start = Some(time::Instant::now());
     }
@@ -223,14 +196,6 @@
             unimplemented!();
         }
 
-<<<<<<< HEAD
-=======
-
-        let is_replay = match m {
-            box Packet::ReplayPiece { .. } => true,
-            _ => false,
-        };
->>>>>>> cf1472b0
         if !is_replay {
             let h = self.shards_hist.as_mut().unwrap();
             if h.record(self.sharded.len() as u64).is_err() {
@@ -251,7 +216,6 @@
                 shard.link_mut().src = index;
                 shard.link_mut().dst = dst;
 
-<<<<<<< HEAD
                 // Benchmark packet size if it is a message
                 if !is_replay {
                     let h = self.id_size_hist.as_mut().unwrap();
@@ -259,20 +223,12 @@
                         let m = h.high();
                         h.record(m).unwrap();
                     }
-=======
-                 // Benchmark packet size if it is a message
-                if !is_replay {
->>>>>>> cf1472b0
                     let h = self.data_size_hist.as_mut().unwrap();
                     if h.record(shard.size_of_data()).is_err() {
                         let m = h.high();
                         h.record(m).unwrap();
                     }
-<<<<<<< HEAD
-                    let total = self.id_size_hist.as_ref().unwrap().len();
-=======
                     let total = self.data_size_hist.as_ref().unwrap().len();
->>>>>>> cf1472b0
                     if total % CHECK_EVERY == 0 {
                         let now = time::Instant::now();
                         let dur = now.duration_since(self.start.unwrap()) / 1_000;
@@ -290,7 +246,6 @@
                             (total as u128) / dur.as_millis(),
                         );
                         println!(
-<<<<<<< HEAD
                             "Size of packet id: [{}, {}, {}, {}]",
                             self.id_size_hist.as_ref().unwrap().value_at_quantile(0.5),
                             self.id_size_hist.as_ref().unwrap().value_at_quantile(0.95),
@@ -298,8 +253,6 @@
                             self.id_size_hist.as_ref().unwrap().max(),
                         );
                         println!(
-=======
->>>>>>> cf1472b0
                             "Size of packet data: [{}, {}, {}, {}]",
                             self.data_size_hist.as_ref().unwrap().value_at_quantile(0.5),
                             self.data_size_hist.as_ref().unwrap().value_at_quantile(0.95),
@@ -316,7 +269,6 @@
                     }
                 }
 
-<<<<<<< HEAD
                 // println!(
                 //     "SEND PACKET {} #{} -> D{}.{} {:?}",
                 //     mtype,
@@ -325,8 +277,6 @@
                 //     addr.1,
                 //     shard.id().as_ref().unwrap(),
                 // );
-=======
->>>>>>> cf1472b0
                 output.entry(addr).or_default().push_back(shard);
             }
         }
