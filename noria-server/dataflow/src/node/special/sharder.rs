--- conflicted
+++ resolved
@@ -83,7 +83,7 @@
     }
 }
 
-const CHECK_EVERY: u64 = 100_000;
+const CHECK_EVERY: u64 = 500_000;
 
 impl Sharder {
     pub fn new(by: usize) -> Self {
@@ -219,16 +219,6 @@
             if let Some(mut shard) = self.sharded.remove(i) {
                 shard.link_mut().src = index;
                 shard.link_mut().dst = dst;
-
-<<<<<<< HEAD
-                // set the diff per child right before sending
-                let diff = self.last_provenance
-                    .get(&addr)
-                    .unwrap()
-                    .diff(&self.max_provenance);
-                assert_eq!(label, diff.label());
-                self.last_provenance.get_mut(&addr).unwrap().apply_update(&diff);
-                *shard.id_mut() = Some(diff);
 
                 // Benchmark packet size if it is a message
                 if !is_replay {
@@ -283,16 +273,6 @@
                 //     addr.1,
                 //     shard.id().as_ref().unwrap(),
                 // );
-=======
-                println!(
-                    "SEND PACKET {} #{} -> D{}.{} {:?}",
-                    mtype,
-                    label,
-                    addr.0.index(),
-                    addr.1,
-                    shard.id().as_ref().unwrap(),
-                );
->>>>>>> 3fa6b629
                 output.entry(addr).or_default().push_back(shard);
             }
         }
