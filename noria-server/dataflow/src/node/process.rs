--- conflicted
+++ resolved
@@ -15,16 +15,10 @@
         nodes: &DomainNodes,
         on_shard: Option<usize>,
         swap: bool,
-<<<<<<< HEAD
-        output: &mut FnvHashMap<ReplicaAddr, VecDeque<Box<Packet>>>,
-        executor: Option<&mut Executor>,
-        id: Option<usize>,
-    ) -> (Vec<Miss>, HashSet<Vec<DataType>>) {
-=======
         output: &mut EnqueuedSends,
         ex: &mut Executor,
+        id: Option<usize>,
     ) -> (Vec<Miss>, Vec<Lookup>, HashSet<Vec<DataType>>) {
->>>>>>> 758821f9
         m.as_mut().unwrap().trace(PacketEvent::Process);
         // println!("process2");
         let addr = self.local_addr();
@@ -75,13 +69,7 @@
                 }
             }
             NodeType::Reader(ref mut r) => {
-<<<<<<< HEAD
-                // println!("p3");
                 r.process(m, swap, id);
-                (vec![], HashSet::new())
-=======
-                r.process(m, swap);
->>>>>>> 758821f9
             }
             NodeType::Egress(None) => unreachable!(),
             NodeType::Egress(Some(ref mut e)) => {
