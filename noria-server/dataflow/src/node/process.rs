use fnv::FnvHashMap;
use node::NodeType;
use payload;
use prelude::*;
use std::collections::{HashSet, VecDeque};
use std::mem;

impl Node {
    #[allow(clippy::too_many_arguments)]
    crate fn process(
        &mut self,
        m: &mut Option<Box<Packet>>,
        keyed_by: Option<&Vec<usize>>,
        state: &mut StateMap,
        nodes: &DomainNodes,
        on_shard: Option<usize>,
        swap: bool,
        output: &mut EnqueuedSends,
        ex: &mut Executor,
    ) -> (Vec<Miss>, HashSet<Vec<DataType>>) {
        m.as_mut().unwrap().trace(PacketEvent::Process);

        let addr = self.local_addr();
        match self.inner {
            NodeType::Ingress(ref mut i) => {
                i.receive_packet(m.as_ref().unwrap());

                let m = m.as_mut().unwrap();
                let tag = m.tag();
                m.map_data(|rs| {
                    materialize(rs, tag, state.get_mut(addr));
                });
                (vec![], HashSet::new())
            }
            NodeType::Base(ref mut b) => {
                // NOTE: bases only accept BaseOperations
                match m.take() {
                    Some(box Packet::Input {
                        inner, mut senders, ..
                    }) => {
                        let Input { dst, data, tracer } = unsafe { inner.take() };
                        let mut rs = b.process(addr, data, &*state);

                        // When a replay originates at a base node, we replay the data *through* that
                        // same base node because its column set may have changed. However, this replay
                        // through the base node itself should *NOT* update the materialization,
                        // because otherwise it would duplicate each record in the base table every
                        // time a replay happens!
                        //
                        // So: only materialize if the message we're processing is not a replay!
                        if keyed_by.is_none() {
                            materialize(&mut rs, None, state.get_mut(addr));
                        }

                        // Send write-ACKs to all the clients with updates that made
                        // it into this merged packet:
                        senders.drain(..).for_each(|src| ex.ack(src));

                        // TODO(ygina): what happens with this packet?
                        *m = Some(Box::new(Packet::Message {
                            id: None,
                            link: Link::new(dst, dst),
                            data: rs,
                            tracer,
                        }));
                    }
                    Some(ref p) => {
                        // TODO: replays?
                        unreachable!("base received non-input packet {:?}", p);
                    }
                    None => unreachable!(),
                }

                (vec![], HashSet::new())
            }
            NodeType::Reader(ref mut r) => {
                r.process(m, swap);
                (vec![], HashSet::new())
            }
            NodeType::Egress(None) => unreachable!(),
<<<<<<< HEAD
            NodeType::Egress(Some(ref e)) => {
                let old_pid = m.as_ref().unwrap().id();
                let pid = PacketId::new(
                    e.next_label_to_add(),
                    self.global_addr(),
                    self.global_addr(),
                );
                m.as_mut().unwrap().set_id(pid);

                self.with_egress_mut(|e| {
                    // use the old packet id and from node to set the provenance of the new packet
                    let update = old_pid.map(|pid| (pid.update(), pid.label()));
                    let to_nodes = e.send_packet(m.as_ref().unwrap(), update);
                    e.process(m, on_shard.unwrap_or(0), output, &to_nodes)
=======
            NodeType::Egress(Some(_)) => {
                let from = self.global_addr();
                self.with_egress_mut(|e| {
                    e.send_packet(m, from, on_shard.unwrap_or(0), output);
>>>>>>> 6442d84b
                });
                (vec![], HashSet::new())
            }
            NodeType::Sharder(ref mut s) => {
                s.process(m, addr, on_shard.is_some(), output);
                (vec![], HashSet::new())
            }
            NodeType::Internal(ref mut i) => {
                let mut captured_full = false;
                let mut captured = HashSet::new();
                let mut misses = Vec::new();
                let mut tracer;

                {
                    let m = m.as_mut().unwrap();
                    let from = m.src();

                    let mut replay = match (&mut **m,) {
                        (&mut Packet::ReplayPiece {
                            context:
                                payload::ReplayPieceContext::Partial {
                                    ref mut for_keys,
                                    ignore,
                                },
                            ..
                        },) => {
                            assert!(!ignore);
                            assert!(keyed_by.is_some());
                            ReplayContext::Partial {
                                key_cols: keyed_by.unwrap().clone(),
                                keys: mem::replace(for_keys, HashSet::new()),
                            }
                        }
                        (&mut Packet::ReplayPiece {
                            context: payload::ReplayPieceContext::Regular { last },
                            ..
                        },) => ReplayContext::Full { last },
                        _ => ReplayContext::None,
                    };

                    let mut set_replay_last = None;
                    tracer = m.tracer().and_then(|t| t.take());
                    m.map_data(|data| {
                        // we need to own the data
                        let old_data = mem::replace(data, Records::default());

                        match i.on_input_raw(ex, from, old_data, &mut tracer, &replay, nodes, state)
                        {
                            RawProcessingResult::Regular(m) => {
                                mem::replace(data, m.results);
                                misses = m.misses;
                            }
                            RawProcessingResult::CapturedFull => {
                                captured_full = true;
                            }
                            RawProcessingResult::ReplayPiece {
                                rows,
                                keys: emitted_keys,
                                captured: were_captured,
                            } => {
                                // we already know that m must be a ReplayPiece since only a
                                // ReplayPiece can release a ReplayPiece.
                                mem::replace(data, rows);
                                captured = were_captured;
                                if let ReplayContext::Partial { ref mut keys, .. } = replay {
                                    *keys = emitted_keys;
                                } else {
                                    unreachable!();
                                }
                            }
                            RawProcessingResult::FullReplay(rs, last) => {
                                // we already know that m must be a (full) ReplayPiece since only a
                                // (full) ReplayPiece can release a FullReplay
                                mem::replace(data, rs);
                                set_replay_last = Some(last);
                            }
                        }
                    });

                    if let Some(new_last) = set_replay_last {
                        if let Packet::ReplayPiece {
                            context: payload::ReplayPieceContext::Regular { ref mut last },
                            ..
                        } = **m
                        {
                            *last = new_last;
                        } else {
                            unreachable!();
                        }
                    }

                    if let ReplayContext::Partial { keys, .. } = replay {
                        if let Packet::ReplayPiece {
                            context:
                                payload::ReplayPieceContext::Partial {
                                    ref mut for_keys, ..
                                },
                            ..
                        } = **m
                        {
                            *for_keys = keys;
                        } else {
                            unreachable!();
                        }
                    }
                }

                if captured_full {
                    *m = None;
                    return (vec![], HashSet::new());
                }

                let m = m.as_mut().unwrap();
                if let Some(t) = m.tracer() {
                    *t = tracer.take();
                }

                let tag = match **m {
                    Packet::ReplayPiece {
                        tag,
                        context: payload::ReplayPieceContext::Partial { .. },
                        ..
                    } => {
                        // NOTE: non-partial replays shouldn't be materialized only for a
                        // particular index, and so the tag shouldn't be forwarded to the
                        // materialization code. this allows us to keep some asserts deeper in
                        // the code to check that we don't do partial replays to non-partial
                        // indices, or for unknown tags.
                        Some(tag)
                    }
                    _ => None,
                };
                m.map_data(|rs| {
                    materialize(rs, tag, state.get_mut(addr));
                });

                for miss in misses.iter_mut() {
                    if miss.on != addr {
                        reroute_miss(nodes, miss);
                    }
                }

                (misses, captured)
            }
            NodeType::Dropped => {
                *m = None;
                (vec![], HashSet::new())
            }
            NodeType::Source => unreachable!(),
        }
    }

    crate fn process_eviction(
        &mut self,
        from: LocalNodeIndex,
        key_columns: &[usize],
        keys: &mut Vec<Vec<DataType>>,
        tag: Tag,
        on_shard: Option<usize>,
        output: &mut FnvHashMap<ReplicaAddr, VecDeque<Box<Packet>>>,
    ) {
        let addr = self.local_addr();
        match self.inner {
            NodeType::Base(..) => {}
            NodeType::Egress(Some(ref mut e)) => {
                // TODO(ygina): evictions
                e.process(
                    // &mut Some(Box::new(Packet::EvictKeys {
                    //     link: Link {
                    //         src: addr,
                    //         dst: addr,
                    //     },
                    //     tag,
                    //     keys: keys.to_vec(),
                    // })),
                    0,
                    on_shard.unwrap_or(0),
                    output,
                    &FnvHashMap::default(),
                );
            }
            NodeType::Sharder(ref mut s) => {
                s.process_eviction(key_columns, tag, keys, addr, on_shard.is_some(), output);
            }
            NodeType::Internal(ref mut i) => {
                i.on_eviction(from, key_columns, keys);
            }
            NodeType::Reader(ref mut r) => {
                r.on_eviction(key_columns, &keys[..]);
            }
            NodeType::Ingress(..) => {}
            NodeType::Dropped => {}
            NodeType::Egress(None) | NodeType::Source => unreachable!(),
        }
    }
}

// When we miss in can_query_through, that miss is *really* in the can_query_through node's
// ancestor. We need to ensure that a replay is done to there, not the query_through node itself,
// by translating the Miss into the right parent.
fn reroute_miss(nodes: &DomainNodes, miss: &mut Miss) {
    let node = nodes[miss.on].borrow();
    if node.is_internal() && node.can_query_through() {
        let mut new_parent: Option<IndexPair> = None;
        for col in miss.lookup_idx.iter_mut() {
            let parents = node.resolve(*col).unwrap();
            assert_eq!(parents.len(), 1, "query_through with more than one parent");

            let (parent_global, parent_col) = parents[0];
            if let Some(p) = new_parent {
                assert_eq!(
                    p.as_global(),
                    parent_global,
                    "query_through from different parents"
                );
            } else {
                let parent_node = nodes
                    .values()
                    .find(|n| n.borrow().global_addr() == parent_global)
                    .unwrap();
                let mut pair: IndexPair = parent_global.into();
                pair.set_local(parent_node.borrow().local_addr());
                new_parent = Some(pair);
            }

            *col = parent_col;
        }

        miss.on = *new_parent.unwrap();
        // Recurse in case the parent we landed at also is a query_through node:
        reroute_miss(nodes, miss);
    }
}

#[allow(clippy::borrowed_box)]
// crate visibility due to use by tests
crate fn materialize(rs: &mut Records, partial: Option<Tag>, state: Option<&mut Box<State>>) {
    // our output changed -- do we need to modify materialized state?
    if state.is_none() {
        // nope
        return;
    }

    // yes!
    state.unwrap().process_records(rs, partial);
}<|MERGE_RESOLUTION|>--- conflicted
+++ resolved
@@ -78,27 +78,10 @@
                 (vec![], HashSet::new())
             }
             NodeType::Egress(None) => unreachable!(),
-<<<<<<< HEAD
-            NodeType::Egress(Some(ref e)) => {
-                let old_pid = m.as_ref().unwrap().id();
-                let pid = PacketId::new(
-                    e.next_label_to_add(),
-                    self.global_addr(),
-                    self.global_addr(),
-                );
-                m.as_mut().unwrap().set_id(pid);
-
-                self.with_egress_mut(|e| {
-                    // use the old packet id and from node to set the provenance of the new packet
-                    let update = old_pid.map(|pid| (pid.update(), pid.label()));
-                    let to_nodes = e.send_packet(m.as_ref().unwrap(), update);
-                    e.process(m, on_shard.unwrap_or(0), output, &to_nodes)
-=======
             NodeType::Egress(Some(_)) => {
                 let from = self.global_addr();
                 self.with_egress_mut(|e| {
                     e.send_packet(m, from, on_shard.unwrap_or(0), output);
->>>>>>> 6442d84b
                 });
                 (vec![], HashSet::new())
             }
