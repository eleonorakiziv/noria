use domain;
use ops;
use petgraph;
use prelude::*;
use std::collections::{HashMap, HashSet};
use std::ops::{Deref, DerefMut};

mod process;
#[cfg(test)]
crate use self::process::materialize;

pub mod special;
pub use self::special::StreamUpdate;

mod ntype;
pub use self::ntype::NodeType; // crate viz for tests

mod replica;
pub use self::replica::ReplicaType;

mod debug;

// NOTE(jfrg): the migration code should probably move into the dataflow crate...
// it is the reason why so much stuff here is pub

#[derive(Clone, Serialize, Deserialize)]
pub struct Node {
    name: String,
    index: Option<IndexPair>,
    domain: Option<domain::Index>,

    fields: Vec<String>,
    parents: Vec<LocalNodeIndex>,
    children: Vec<LocalNodeIndex>,
    inner: NodeType,
    taken: bool,

    pub purge: bool,

    sharded_by: Sharding,
    replica: Option<ReplicaType>,
}

// constructors
impl Node {
    pub fn new<S1, FS, S2, NT>(name: S1, fields: FS, inner: NT) -> Node
    where
        S1: ToString,
        S2: ToString,
        FS: IntoIterator<Item = S2>,
        NT: Into<NodeType>,
    {
        Node {
            name: name.to_string(),
            index: None,
            domain: None,

            fields: fields.into_iter().map(|s| s.to_string()).collect(),
            parents: Vec::new(),
            children: Vec::new(),
            inner: inner.into(),
            taken: false,

            purge: false,

            sharded_by: Sharding::None,
            replica: None,
        }
    }

    fn new_with_replica<S1, FS, S2, NT>(
        name: S1,
        fields: FS,
        inner: NT,
        replica: &Option<ReplicaType>,
    ) -> Node
    where
        S1: ToString,
        S2: ToString,
        FS: IntoIterator<Item = S2>,
        NT: Into<NodeType>,
    {
        let mut n = Self::new(name, fields, inner);
        n.replica = replica.clone();
        n
    }

    pub fn mirror<NT: Into<NodeType>>(&self, n: NT) -> Node {
        Self::new_with_replica(&*self.name, &self.fields, n, &self.replica)
    }

    pub fn named_mirror<NT: Into<NodeType>>(&self, n: NT, name: String) -> Node {
        Self::new_with_replica(name, &self.fields, n, &self.replica)
    }
}

#[must_use]
pub struct DanglingDomainNode(Node);

impl DanglingDomainNode {
    pub fn finalize(self, graph: &Graph) -> Node {
        let mut n = self.0;
        let ni = n.global_addr();
        let dm = n.domain();
        n.children = graph
            .neighbors_directed(ni, petgraph::EdgeDirection::Outgoing)
            .filter(|&c| graph[c].domain() == dm)
            .map(|ni| graph[ni].local_addr())
            .collect();
<<<<<<< HEAD

=======
        n.parents = graph
            .neighbors_directed(ni, petgraph::EdgeDirection::Incoming)
            .filter(|&c| !graph[c].is_source() && graph[c].domain() == dm)
            .map(|ni| graph[ni].local_addr())
            .collect();
>>>>>>> 94eb52a9
        n
    }
}

// expternal parts of Ingredient
impl Node {
    /// Called when a node is first connected to the graph.
    ///
    /// All its ancestors are present, but this node and its children may not have been connected
    /// yet.
    pub fn on_connected(&mut self, graph: &Graph) {
        Ingredient::on_connected(&mut **self, graph)
    }

    pub fn on_commit(&mut self, remap: &HashMap<NodeIndex, IndexPair>) {
        // this is *only* overwritten for these asserts.
        assert!(!self.taken);
        if let NodeType::Internal(ref mut i) = self.inner {
            i.on_commit(self.index.unwrap().as_global(), remap)
        }
    }

    /// May return a set of nodes such that *one* of the given ancestors *must* be the one to be
    /// replayed if this node's state is to be initialized.
    pub fn must_replay_among(&self) -> Option<HashSet<NodeIndex>> {
        Ingredient::must_replay_among(&**self)
    }

    /// Translate a column in this ingredient into the corresponding column(s) in
    /// parent ingredients. None for the column means that the parent doesn't
    /// have an associated column. Similar to resolve, but does not depend on
    /// materialization, and returns results even for computed columns.
    pub fn parent_columns(&self, column: usize) -> Vec<(NodeIndex, Option<usize>)> {
        Ingredient::parent_columns(&**self, column)
    }

    /// Resolve where the given field originates from. If the view is materialized, or the value is
    /// otherwise created by this view, None should be returned.
    pub fn resolve(&self, i: usize) -> Option<Vec<(NodeIndex, usize)>> {
        Ingredient::resolve(&**self, i)
    }

    /// Returns true if this operator requires a full materialization
    pub fn requires_full_materialization(&self) -> bool {
        Ingredient::requires_full_materialization(&**self)
    }

    pub fn can_query_through(&self) -> bool {
        Ingredient::can_query_through(&**self)
    }

    pub fn is_join(&self) -> bool {
        Ingredient::is_join(&**self)
    }

    pub fn ancestors(&self) -> Vec<NodeIndex> {
        Ingredient::ancestors(&**self)
    }

    /// Produce a compact, human-readable description of this node for Graphviz.
    ///
    /// If `detailed` is true, emit more info.
    ///
    ///  Symbol   Description
    /// --------|-------------
    ///    B    |  Base
    ///    ||   |  Concat
    ///    ⧖    |  Latest
    ///    γ    |  Group by
    ///   |*|   |  Count
    ///    𝛴    |  Sum
    ///    ⋈    |  Join
    ///    ⋉    |  Left join
    ///    ⋃    |  Union
    pub fn description(&self, detailed: bool) -> String {
        Ingredient::description(&**self, detailed)
    }
}

// publicly accessible attributes
impl Node {
    pub fn name(&self) -> &str {
        &*self.name
    }

    pub fn fields(&self) -> &[String] {
        &self.fields[..]
    }

    pub fn sharded_by(&self) -> Sharding {
        self.sharded_by
    }

    /// Set this node's sharding property.
    pub fn shard_by(&mut self, s: Sharding) {
        self.sharded_by = s;
    }
}

// events
impl Node {
    pub fn take(&mut self) -> DanglingDomainNode {
        assert!(!self.taken);
        assert!(
            (!self.is_internal() && !self.is_base()) || self.domain.is_some(),
            "tried to take unassigned node"
        );

        let inner = self.inner.take();
        let mut n = self.mirror(inner);
        n.index = self.index;
        n.domain = self.domain;
        n.purge = self.purge;
        self.taken = true;

        DanglingDomainNode(n)
    }

    pub fn remove(&mut self) {
        self.inner = NodeType::Dropped;
    }
}

// derefs
impl Node {
    crate fn with_sharder_mut<F>(&mut self, f: F)
    where
        F: FnOnce(&mut special::Sharder),
    {
        match self.inner {
            NodeType::Sharder(ref mut s) => f(s),
            _ => unreachable!(),
        }
    }

    pub fn with_sharder<'a, F, R>(&'a self, f: F) -> Option<R>
    where
        F: FnOnce(&'a special::Sharder) -> R,
        R: 'a,
    {
        match self.inner {
            NodeType::Sharder(ref s) => Some(f(s)),
            _ => None,
        }
    }

    pub fn with_egress_mut<'a, F, R>(&mut self, f: F) -> R
    where
        F: FnOnce(&mut special::Egress) -> R,
        R: 'a,
    {
        match self.inner {
            NodeType::Egress(Some(ref mut e)) => f(e),
            _ => unreachable!(),
        }
    }

    pub fn with_egress<'a, F, R>(&self, f: F) -> R
    where
        F: FnOnce(&special::Egress) -> R,
        R: 'a,
    {
        match self.inner {
            NodeType::Egress(Some(ref e)) => f(e),
            _ => unreachable!(),
        }
    }

    pub fn with_ingress_mut<'a, F, R>(&mut self, f: F) -> R
    where
        F: FnOnce(&mut special::Ingress) -> R,
    {
        match self.inner {
            NodeType::Ingress(ref mut i) => f(i),
            _ => unreachable!(),
        }
    }

    pub fn with_reader_mut<'a, F, R>(&'a mut self, f: F) -> Result<R, ()>
    where
        F: FnOnce(&'a mut special::Reader) -> R,
        R: 'a,
    {
        match self.inner {
            NodeType::Reader(ref mut r) => Ok(f(r)),
            _ => Err(()),
        }
    }

    pub fn with_reader<'a, F, R>(&'a self, f: F) -> Result<R, ()>
    where
        F: FnOnce(&'a special::Reader) -> R,
        R: 'a,
    {
        match self.inner {
            NodeType::Reader(ref r) => Ok(f(r)),
            _ => Err(()),
        }
    }

    pub fn get_base(&self) -> Option<&special::Base> {
        if let NodeType::Base(ref b) = self.inner {
            Some(b)
        } else {
            None
        }
    }

    pub fn suggest_indexes(&self, n: NodeIndex) -> HashMap<NodeIndex, Vec<usize>> {
        match self.inner {
            NodeType::Internal(ref i) => i.suggest_indexes(n),
            NodeType::Base(ref b) => b.suggest_indexes(n),
            _ => HashMap::new(),
        }
    }
}

impl Deref for Node {
    type Target = ops::NodeOperator;
    fn deref(&self) -> &Self::Target {
        match self.inner {
            NodeType::Internal(ref i) => i,
            _ => unreachable!(),
        }
    }
}

impl DerefMut for Node {
    fn deref_mut(&mut self) -> &mut Self::Target {
        assert!(!self.taken);
        match self.inner {
            NodeType::Internal(ref mut i) => i,
            _ => unreachable!(),
        }
    }
}

// neighbors
impl Node {
    crate fn children(&self) -> &[LocalNodeIndex] {
        &self.children
    }

    crate fn parents(&self) -> &[LocalNodeIndex] {
        &self.parents
    }
}

// attributes
impl Node {
    crate fn beyond_mat_frontier(&self) -> bool {
        self.purge
    }

    crate fn add_child(&mut self, child: LocalNodeIndex) {
        self.children.push(child);
    }

    crate fn try_remove_child(&mut self, child: LocalNodeIndex) -> bool {
        for i in 0..self.children.len() {
            if self.children[i] == child {
                self.children.swap_remove(i);
                return true;
            }
        }
        false
    }

    pub fn add_column(&mut self, field: &str) -> usize {
        self.fields.push(field.to_string());
        self.fields.len() - 1
    }

    pub fn has_domain(&self) -> bool {
        self.domain.is_some()
    }

    pub fn domain(&self) -> domain::Index {
        match self.domain {
            Some(domain) => domain,
            None => {
                unreachable!(
                    "asked for unset domain for {:?} {}",
                    self,
                    self.global_addr().index()
                );
            }
        }
    }

    pub fn local_addr(&self) -> LocalNodeIndex {
        match self.index {
            Some(idx) if idx.has_local() => *idx,
            Some(_) | None => unreachable!("asked for unset addr for {:?}", self),
        }
    }

    pub fn global_addr(&self) -> NodeIndex {
        match self.index {
            Some(ref index) => index.as_global(),
            None => {
                unreachable!("asked for unset index for {:?}", self);
            }
        }
    }

    pub fn get_base_mut(&mut self) -> Option<&mut special::Base> {
        if let NodeType::Base(ref mut b) = self.inner {
            Some(b)
        } else {
            None
        }
    }

    pub fn add_to(&mut self, domain: domain::Index) {
        assert_eq!(self.domain, None);
        assert!(!self.is_dropped());
        self.domain = Some(domain);
    }

    pub fn set_finalized_addr(&mut self, addr: IndexPair) {
        self.index = Some(addr);
    }
}

// replication
impl Node {
    pub fn replica_type(&self) -> Option<ReplicaType> {
        self.replica.clone()
    }

    pub fn set_replica_type(&mut self, rt: ReplicaType) {
        self.replica = Some(rt);
    }

    pub fn remove_replica_type(&mut self) {
        assert!(self.replica.is_some());
        self.replica = None;
    }

    pub fn into_full(&mut self) {
        let op = match **self {
            NodeOperator::Replica(ref mut r) => r.take_op(),
            _ => unreachable!(),
        };
        self.inner = NodeType::Internal(*op);
    }

    pub fn recover(&mut self, graph: &Graph, new_domain: domain::Index) {
        assert!(self.domain.is_some());
        assert!(!self.is_dropped());
        self.domain = Some(new_domain);
        self.taken = false;

        if let NodeType::Egress(None) = self.inner {
            let mut e = self::special::Egress::default();
            // TODO(ygina): this is a hacky way to reinitialize the view of the graph from the
            // perspective of the egress node. this is bad since even though the egress's view
            // of the graph may be consistent, downstream affected nodes may still believe, for
            // example, that there exists a replica in the graph even though it just failed.
            e.init(graph, self.global_addr());
            self.inner = NodeType::Egress(Some(e));
        }
    }
}

// is this or that?
impl Node {
    pub fn is_dropped(&self) -> bool {
        if let NodeType::Dropped = self.inner {
            true
        } else {
            false
        }
    }

    pub fn is_egress(&self) -> bool {
        if let NodeType::Egress { .. } = self.inner {
            true
        } else {
            false
        }
    }

    pub fn is_reader(&self) -> bool {
        if let NodeType::Reader { .. } = self.inner {
            true
        } else {
            false
        }
    }

    pub fn is_ingress(&self) -> bool {
        if let NodeType::Ingress(..) = self.inner {
            true
        } else {
            false
        }
    }

    pub fn is_sender(&self) -> bool {
        match self.inner {
            NodeType::Egress { .. } | NodeType::Sharder(..) => true,
            _ => false,
        }
    }

    pub fn is_internal(&self) -> bool {
        if let NodeType::Internal(..) = self.inner {
            true
        } else {
            false
        }
    }

    pub fn is_source(&self) -> bool {
        if let NodeType::Source { .. } = self.inner {
            true
        } else {
            false
        }
    }

    pub fn is_sharder(&self) -> bool {
        if let NodeType::Sharder { .. } = self.inner {
            true
        } else {
            false
        }
    }

    pub fn is_base(&self) -> bool {
        if let NodeType::Base(..) = self.inner {
            true
        } else {
            false
        }
    }

    pub fn is_shard_merger(&self) -> bool {
        if let NodeType::Internal(NodeOperator::Union(ref u)) = self.inner {
            u.is_shard_merger()
        } else {
            false
        }
    }
}<|MERGE_RESOLUTION|>--- conflicted
+++ resolved
@@ -107,15 +107,11 @@
             .filter(|&c| graph[c].domain() == dm)
             .map(|ni| graph[ni].local_addr())
             .collect();
-<<<<<<< HEAD
-
-=======
         n.parents = graph
             .neighbors_directed(ni, petgraph::EdgeDirection::Incoming)
             .filter(|&c| !graph[c].is_source() && graph[c].domain() == dm)
             .map(|ni| graph[ni].local_addr())
             .collect();
->>>>>>> 94eb52a9
         n
     }
 }
