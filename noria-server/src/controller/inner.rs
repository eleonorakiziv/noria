use crate::controller::domain_handle::{DomainHandle, DomainShardHandle};
use crate::controller::migrate::materialization::Materializations;
use crate::controller::recipe::Schema;
use crate::controller::schema;
use crate::controller::{ControllerState, Migration, Recipe};
use crate::controller::{Worker, WorkerIdentifier};
use crate::coordination::{CoordinationMessage, CoordinationPayload, DomainDescriptor};
use dataflow::prelude::*;
use dataflow::{node, payload::ControlReplyPacket, prelude::Packet, DomainBuilder, DomainConfig};
use hyper::{self, Method, StatusCode};
use mio::net::TcpListener;
use nom_sql::ColumnSpecification;
use noria::builders::*;
use noria::channel::tcp::{SendError, TcpSender};
use noria::consensus::{Authority, Epoch, STATE_KEY};
use noria::debug::stats::{DomainStats, GraphStats, NodeStats};
use noria::ActivationResult;
use petgraph::visit::Bfs;
use slog::Logger;
use std::collections::{BTreeMap, HashMap};
use std::mem;
use std::net::SocketAddr;
use std::sync::{Arc, Mutex};
use std::time::{Duration, Instant};
use std::{cell, io, thread, time};
use tokio::prelude::*;

/// `Controller` is the core component of the alternate Soup implementation.
///
/// It keeps track of the structure of the underlying data flow graph and its domains. `Controller`
/// does not allow direct manipulation of the graph. Instead, changes must be instigated through a
/// `Migration`, which can be performed using `ControllerInner::migrate`. Only one `Migration` can
/// occur at any given point in time.
pub(super) struct ControllerInner {
    pub(super) ingredients: Graph,
    pub(super) source: NodeIndex,
    pub(super) ndomains: usize,
    pub(super) sharding: Option<usize>,

    pub(super) domain_config: DomainConfig,

    /// Parameters for persistence code.
    pub(super) persistence: PersistenceParameters,
    pub(super) materializations: Materializations,

    /// Current recipe
    recipe: Recipe,

    pub(super) domains: HashMap<DomainIndex, DomainHandle>,
    pub(super) channel_coordinator: Arc<ChannelCoordinator>,
    pub(super) debug_channel: Option<SocketAddr>,

    /// Map from worker address to the address the worker is listening on for reads.
    read_addrs: HashMap<WorkerIdentifier, SocketAddr>,
    pub(super) workers: HashMap<WorkerIdentifier, Worker>,

    /// State between migrations
    pub(super) remap: HashMap<DomainIndex, HashMap<NodeIndex, IndexPair>>,

    pub(super) epoch: Epoch,

    pending_recovery: Option<(Vec<String>, usize)>,

    quorum: usize,
    heartbeat_every: Duration,
    healthcheck_every: Duration,
    last_checked_workers: Instant,

    log: slog::Logger,

    pub(in crate::controller) replies: DomainReplies,
}

pub(in crate::controller) struct DomainReplies(
    futures::sync::mpsc::UnboundedReceiver<ControlReplyPacket>,
);

impl DomainReplies {
    fn read_n_domain_replies(&mut self, n: usize) -> Vec<ControlReplyPacket> {
        let mut crps = Vec::with_capacity(n);

        // TODO
        // TODO: it's so stupid to spin here now...
        // TODO
        loop {
            match self.0.poll() {
                Ok(Async::NotReady) => thread::yield_now(),
                Ok(Async::Ready(Some(crp))) => {
                    crps.push(crp);
                    if crps.len() == n {
                        return crps;
                    }
                }
                Ok(Async::Ready(None)) => {
                    unreachable!("got unexpected EOF from domain reply channel");
                }
                Err(e) => {
                    unimplemented!("failed to read control reply packet: {:?}", e);
                }
            }
        }
    }

    pub(in crate::controller) fn wait_for_acks(&mut self, d: &DomainHandle) {
        for r in self.read_n_domain_replies(d.shards()) {
            match r {
                ControlReplyPacket::Ack(_) => {}
                r => unreachable!("got unexpected non-ack control reply: {:?}", r),
            }
        }
    }

    fn wait_for_statistics(
        &mut self,
        d: &DomainHandle,
    ) -> Vec<(DomainStats, HashMap<NodeIndex, NodeStats>)> {
        let mut stats = Vec::with_capacity(d.shards());
        for r in self.read_n_domain_replies(d.shards()) {
            match r {
                ControlReplyPacket::Statistics(d, s) => stats.push((d, s)),
                r => unreachable!("got unexpected non-stats control reply: {:?}", r),
            }
        }
        stats
    }
}

pub(super) fn graphviz(
    graph: &Graph,
    detailed: bool,
    materializations: &Materializations,
) -> String {
    let mut s = String::new();

    let indentln = |s: &mut String| s.push_str("    ");

    // header.
    s.push_str("digraph {{\n");

    // global formatting.
    indentln(&mut s);
    if detailed {
        s.push_str("node [shape=record, fontsize=10]\n");
    } else {
        s.push_str("graph [ fontsize=24 fontcolor=\"#0C6fA9\", outputorder=edgesfirst ]\n");
        s.push_str("edge [ color=\"#0C6fA9\", style=bold ]\n");
        s.push_str("node [ color=\"#0C6fA9\", shape=box, style=\"rounded,bold\" ]\n");
    }

    // node descriptions.
    for index in graph.node_indices() {
        let node = &graph[index];
        let materialization_status = materializations.get_status(&index, node);
        indentln(&mut s);
        s.push_str(&format!("n{}", index.index()));
        s.push_str(&node.describe(index, detailed, materialization_status));
    }

    // edges.
    for (_, edge) in graph.raw_edges().iter().enumerate() {
        indentln(&mut s);
        s.push_str(&format!(
            "n{} -> n{} [ {} ]",
            edge.source().index(),
            edge.target().index(),
            if graph[edge.source()].is_egress() {
                "color=\"#CCCCCC\""
            } else if graph[edge.source()].is_source() {
                "style=invis"
            } else {
                ""
            }
        ));
        s.push_str("\n");
    }

    // footer.
    s.push_str("}}");

    s
}

impl ControllerInner {
    pub(super) fn external_request<A: Authority + 'static>(
        &mut self,
        method: hyper::Method,
        path: String,
        query: Option<String>,
        body: Vec<u8>,
        authority: &Arc<A>,
    ) -> Result<Result<String, String>, StatusCode> {
        use serde_json as json;

        match (&method, path.as_ref()) {
            (&Method::GET, "/simple_graph") => return Ok(Ok(self.graphviz(false))),
            (&Method::POST, "/simple_graphviz") => {
                return Ok(Ok(json::to_string(&self.graphviz(false)).unwrap()));
            }
            (&Method::GET, "/graph") => return Ok(Ok(self.graphviz(true))),
            (&Method::POST, "/graphviz") => {
                return Ok(Ok(json::to_string(&self.graphviz(true)).unwrap()));
            }
            (&Method::GET, "/get_statistics") => {
                return Ok(Ok(json::to_string(&self.get_statistics()).unwrap()));
            }
            _ => {}
        }

        if self.pending_recovery.is_some() || self.workers.len() < self.quorum {
            return Err(StatusCode::SERVICE_UNAVAILABLE);
        }

        match (method, path.as_ref()) {
            (Method::GET, "/flush_partial") => {
                Ok(Ok(json::to_string(&self.flush_partial()).unwrap()))
            }
            (Method::POST, "/inputs") => Ok(Ok(json::to_string(&self.inputs()).unwrap())),
            (Method::POST, "/outputs") => Ok(Ok(json::to_string(&self.outputs()).unwrap())),
            (Method::GET, "/instances") => Ok(Ok(json::to_string(&self.get_instances()).unwrap())),
            (Method::GET, "/nodes") => {
                // TODO(malte): this is a pretty yucky hack, but hyper doesn't provide easy access
                // to individual query variables unfortunately. We'll probably want to factor this
                // out into a helper method.
                let nodes = if let Some(query) = query {
                    let vars: Vec<_> = query.split("&").map(String::from).collect();
                    if let Some(n) = &vars.into_iter().find(|v| v.starts_with("w=")) {
                        self.nodes_on_worker(Some(&n[2..].parse().unwrap()))
                    } else {
                        self.nodes_on_worker(None)
                    }
                } else {
                    // all data-flow nodes
                    self.nodes_on_worker(None)
                };
                Ok(Ok(json::to_string(
                    &nodes
                        .into_iter()
                        .filter_map(|ni| {
                            let n = &self.ingredients[ni];
                            if n.is_internal() {
                                Some((ni, n.name(), n.description(true)))
                            } else {
                                None
                            }
                        })
                        .collect::<Vec<_>>(),
                )
                .unwrap()))
            }
            (Method::POST, "/table_builder") => json::from_slice(&body)
                .map_err(|_| StatusCode::BAD_REQUEST)
                .map(|args| Ok(json::to_string(&self.table_builder(args)).unwrap())),
            (Method::POST, "/view_builder") => json::from_slice(&body)
                .map_err(|_| StatusCode::BAD_REQUEST)
                .map(|args| Ok(json::to_string(&self.view_builder(args)).unwrap())),
            (Method::POST, "/extend_recipe") => json::from_slice(&body)
                .map_err(|_| StatusCode::BAD_REQUEST)
                .map(|args| {
                    self.extend_recipe(authority, args)
                        .map(|r| json::to_string(&r).unwrap())
                }),
            (Method::POST, "/install_recipe") => json::from_slice(&body)
                .map_err(|_| StatusCode::BAD_REQUEST)
                .map(|args| {
                    self.install_recipe(authority, args)
                        .map(|r| json::to_string(&r).unwrap())
                }),
            (Method::POST, "/set_security_config") => json::from_slice(&body)
                .map_err(|_| StatusCode::BAD_REQUEST)
                .map(|args| {
                    self.set_security_config(args)
                        .map(|r| json::to_string(&r).unwrap())
                }),
            (Method::POST, "/create_universe") => json::from_slice(&body)
                .map_err(|_| StatusCode::BAD_REQUEST)
                .map(|args| {
                    self.create_universe(args)
                        .map(|r| json::to_string(&r).unwrap())
                }),
            (Method::POST, "/remove_node") => json::from_slice(&body)
                .map_err(|_| StatusCode::BAD_REQUEST)
                .map(|args| {
                    self.remove_nodes(vec![args].as_slice())
                        .map(|r| json::to_string(&r).unwrap())
                }),
            _ => Err(StatusCode::NOT_FOUND),
        }
    }

    pub(super) fn handle_register(
        &mut self,
        msg: &CoordinationMessage,
        remote: &SocketAddr,
        read_listen_addr: SocketAddr,
    ) -> Result<(), io::Error> {
        info!(
            self.log,
            "new worker registered from {:?}, which listens on {:?}", msg.source, remote
        );

        let sender = TcpSender::connect(remote)?;
        let ws = Worker::new(sender);
        self.workers.insert(msg.source.clone(), ws);
        self.read_addrs.insert(msg.source.clone(), read_listen_addr);

        if self.workers.len() >= self.quorum {
            if let Some((recipes, recipe_version)) = self.pending_recovery.take() {
                assert_eq!(self.workers.len(), self.quorum);
                assert_eq!(self.recipe.version(), 0);
                assert!(recipe_version + 1 >= recipes.len());

                info!(self.log, "Restoring graph configuration");
                self.recipe = Recipe::with_version(
                    recipe_version + 1 - recipes.len(),
                    Some(self.log.clone()),
                );
                for r in recipes {
                    self.apply_recipe(self.recipe.clone().extend(&r).unwrap())
                        .unwrap();
                }
            }
        }

        Ok(())
    }

    fn check_worker_liveness(&mut self) {
        let mut any_failed = false;

        // check if there are any newly failed workers
        if self.last_checked_workers.elapsed() > self.healthcheck_every {
            for (_addr, ws) in self.workers.iter() {
                if ws.healthy && ws.last_heartbeat.elapsed() > self.heartbeat_every * 4 {
                    any_failed = true;
                }
            }
            self.last_checked_workers = Instant::now();
        }

        // if we have newly failed workers, iterate again to find all workers that have missed >= 3
        // heartbeats. This is necessary so that we correctly handle correlated failures of
        // workers.
        if any_failed {
            let mut failed = Vec::new();
            for (addr, ws) in self.workers.iter_mut() {
                if ws.healthy && ws.last_heartbeat.elapsed() > self.heartbeat_every * 3 {
                    error!(self.log, "worker at {:?} has failed!", addr);
                    ws.healthy = false;
                    failed.push(addr.clone());
                }
            }
            self.handle_failed_workers(failed);
        }
    }

    /// Initial dumb policy for replacing hot spares. Only use the hot spare if there is the worker
    /// has exactly a bottom replica on it. Does not consider downstream nodes that may have been
    /// affected by other failed workers, nor does it consider whether both replicas were affected.
    fn replace_hot_spares(&mut self, failed: Vec<WorkerIdentifier>) -> Vec<WorkerIdentifier> {
        let mut new_failed: Vec<WorkerIdentifier> = Vec::new();
        let mut to_replace: Vec<(NodeIndex, NodeIndex)> = Vec::new();
        for worker in failed {
            // detect which workers have exactly a bottom replica (and routing nodes)
            let nodes: Vec<NodeIndex> = self
                .nodes_on_worker(Some(&worker))
                .into_iter()
                .filter(|&ni| !self.ingredients[ni].is_ingress())
                .filter(|&ni| !self.ingredients[ni].is_egress())
                .collect();

            // if there is more than one node, give up
            if nodes.len() != 1 {
                new_failed.push(worker);
                continue;
            }

            // otherwise if that one node is a bottom replica, queue it to be replaced
            let ni = nodes[0];
            match self.ingredients[ni].replica_type() {
                Some(node::ReplicaType::Bottom{ top, .. }) => to_replace.push((ni, top)),
                Some(node::ReplicaType::Top{ .. }) | None => new_failed.push(worker),
            }
        }

        info!(self.log, "replacing failed bottom replicas: {:?}", to_replace);

        // contact the worker with the top replica to start recovery
        for (failed, replica) in to_replace {
            // Create a connection between the top replica and the next nodes of the failed bottom
            // replica. The top replica won't pre-emptively send messages to the next nodes even
            // though there is a working connection until it receives a ResumeAt message.
            let bottom_next_node = match self.ingredients[replica].replica_type() {
                Some(node::ReplicaType::Top{ bottom_next_nodes, .. }) => {
                    // TODO(ygina): multiple next nodes
                    assert_eq!(bottom_next_nodes.len(), 1);
                    bottom_next_nodes[0]
                },
                Some(node::ReplicaType::Bottom{ .. }) | None => unimplemented!(),
            };

            let new_egress = self
                .ingredients
                .neighbors_directed(replica, petgraph::EdgeDirection::Outgoing)
                .next()
                .unwrap();
            let ingress = self
                .ingredients
                .neighbors_directed(bottom_next_node, petgraph::EdgeDirection::Incoming)
                .next()
                .unwrap();

            let path = self.migrate(|mig| mig.link_nodes(new_egress, ingress));
            self.remove_nodes(&path[..]).unwrap();

            // Notify the next nodes of this new incoming connection, including which node the
            // replica is "replacing". In this case, the top replica is replacing the bottom one.
            let old_egress = self
                .ingredients
                .neighbors_directed(failed, petgraph::EdgeDirection::Outgoing)
                .next()
                .unwrap();

            let domain = self.ingredients[ingress].domain();
            let dh = self.domains.get_mut(&domain).unwrap();
            let m = box Packet::NewIncoming {
                to: self.ingredients[ingress].local_addr(),
                old: self.ingredients[old_egress].global_addr(),
                new: self.ingredients[new_egress].global_addr(),
            };
            dh.send_to_healthy(m, &self.workers).unwrap();
        }

        new_failed
    }

    fn handle_failed_workers(&mut self, failed: Vec<WorkerIdentifier>) {
        // first, detect which data-flow nodes can be saved by a hot spare and do the replacement.
        // update the list of failed workers with the workers that we still need to handle.
        let failed = self.replace_hot_spares(failed);

        // next, translate from the affected workers to affected data-flow nodes
        let mut affected_nodes = Vec::new();
        for wi in failed {
            info!(self.log, "handling failure of worker {:?}", wi);
            affected_nodes.extend(self.get_failed_nodes(&wi));
        }

        // then, figure out which queries are affected (and thus must be removed and added again in
        // a migration)
        let affected_queries = self.recipe.queries_for_nodes(affected_nodes);
        let (recovery, mut original) = self.recipe.make_recovery(affected_queries);

        // activate recipe
        self.apply_recipe(recovery.clone())
            .expect("failed to apply recovery recipe");

        // we must do this *after* the migration, since the migration itself modifies the recipe in
        // `recovery`, and we currently need to clone it here.
        let tmp = self.recipe.clone();
        original.set_prior(tmp.clone());
        // somewhat awkward, but we must replace the stale `SqlIncorporator` state in `original`
        original.set_sql_inc(tmp.sql_inc().clone());

        // back to original recipe, which should add the query again
        self.apply_recipe(original)
            .expect("failed to activate original recipe");
    }

    pub(super) fn handle_heartbeat(&mut self, msg: &CoordinationMessage) -> Result<(), io::Error> {
        match self.workers.get_mut(&msg.source) {
            None => crit!(
                self.log,
                "got heartbeat for unknown worker {:?}",
                msg.source
            ),
            Some(ref mut ws) => {
                ws.last_heartbeat = Instant::now();
            }
        }

        self.check_worker_liveness();
        Ok(())
    }

    pub(crate) fn handle_resume_at( &mut self, node: NodeIndex, child: NodeIndex, label: usize) {
        debug!(
            self.log,
            "controller received SendResumeAt coordination message to forward";
            "node" => node.index(),
            "child" => child.index(),
            "label" => label,
        );

        let domain = self.ingredients[node].domain();
        let dh = self.domains.get_mut(&domain).unwrap();
        let m = box Packet::ResumeAt {
            node: self.ingredients[node].local_addr(),
            child,
            label,
        };
        dh.send_to_healthy(m, &self.workers).unwrap();
    }

    /// Construct `ControllerInner` with a specified listening interface
    pub(super) fn new(
        log: slog::Logger,
        state: ControllerState,
        drx: futures::sync::mpsc::UnboundedReceiver<ControlReplyPacket>,
    ) -> Self {
        let mut g = petgraph::Graph::new();
        let source = g.add_node(node::Node::new(
            "source",
            &["because-type-inference"],
            node::special::Source,
        ));

        let mut materializations = Materializations::new(&log);
        if !state.config.partial_enabled {
            materializations.disable_partial()
        }

        let cc = Arc::new(ChannelCoordinator::new());
        assert_ne!(state.config.quorum, 0);

        let pending_recovery = if !state.recipes.is_empty() {
            Some((state.recipes, state.recipe_version))
        } else {
            None
        };

        let mut recipe = Recipe::blank(Some(log.clone()));
        recipe.enable_reuse(state.config.reuse);

        ControllerInner {
            ingredients: g,
            source,
            ndomains: 0,

            materializations,
            sharding: state.config.sharding,
            domain_config: state.config.domain_config,
            persistence: state.config.persistence,
            heartbeat_every: state.config.heartbeat_every,
            healthcheck_every: state.config.healthcheck_every,
            recipe,
            quorum: state.config.quorum,
            log,

            domains: Default::default(),
            channel_coordinator: cc,
            debug_channel: None,
            epoch: state.epoch,

            remap: HashMap::default(),

            read_addrs: HashMap::default(),
            workers: HashMap::default(),

            pending_recovery,
            last_checked_workers: Instant::now(),

            replies: DomainReplies(drx),
        }
    }

    /// Create a global channel for receiving tracer events.
    ///
    /// Only domains created after this method is called will be able to send trace events.
    ///
    /// This function may only be called once because the receiving end it returned.
    #[allow(unused)]
    fn create_tracer_channel(&mut self) -> TcpListener {
        assert!(self.debug_channel.is_none());
        let addr: SocketAddr = "127.0.0.1:0".parse().unwrap();
        let listener = TcpListener::bind(&addr).unwrap();
        self.debug_channel = Some(listener.local_addr().unwrap());
        listener
    }

    /// Controls the persistence mode, and parameters related to persistence.
    ///
    /// Three modes are available:
    ///
    ///  1. `DurabilityMode::Permanent`: all writes to base nodes should be written to disk.
    ///  2. `DurabilityMode::DeleteOnExit`: all writes are written to disk, but the log is
    ///     deleted once the `Controller` is dropped. Useful for tests.
    ///  3. `DurabilityMode::MemoryOnly`: no writes to disk, store all writes in memory.
    ///     Useful for baseline numbers.
    ///
    /// `queue_capacity` indicates the number of packets that should be buffered until
    /// flushing, and `flush_timeout` indicates the length of time to wait before flushing
    /// anyway.
    ///
    /// Must be called before any domains have been created.
    #[allow(unused)]
    fn with_persistence_options(&mut self, params: PersistenceParameters) {
        assert_eq!(self.ndomains, 0);
        self.persistence = params;
    }

<<<<<<< HEAD
    // Assigns nodes to this domain, and shards the domain across multiple workers.
    //
    // Each worker identifier in `identifiers` corresponds to a single shard in `num_shards`,
    // thus the logic of which worker gets which shard is determined by the code that calls
    // this method. That code must also ensure the workers are healthy.
    pub(crate) fn place_domain(
=======
    pub(in crate::controller) fn place_domain(
>>>>>>> 2b4b286e
        &mut self,
        idx: DomainIndex,
        identifiers: Vec<WorkerIdentifier>,
        num_shards: Option<usize>,
        log: &Logger,
        nodes: Vec<(NodeIndex, bool)>,
    ) -> DomainHandle {
        // TODO: can we just redirect all domain traffic through the worker's connection?
        let mut assignments = Vec::new();
        let mut nodes = Some(
            nodes
                .into_iter()
                .map(|(ni, _)| {
                    let node = self.ingredients.node_weight_mut(ni).unwrap().take();
                    node.finalize(&self.ingredients)
                })
                .map(|nd| (nd.local_addr(), cell::RefCell::new(nd)))
                .collect(),
        );

        // Send `AssignDomain` to each shard of the given domain
        for i in 0..num_shards.unwrap_or(1) {
            let nodes = if i == num_shards.unwrap_or(1) - 1 {
                nodes.take().unwrap()
            } else {
                nodes.clone().unwrap()
            };

            let domain = DomainBuilder {
                index: idx,
                shard: if num_shards.is_some() { Some(i) } else { None },
                nshards: num_shards.unwrap_or(1),
                config: self.domain_config.clone(),
                nodes,
                persistence_parameters: self.persistence.clone(),
            };

            // send domain to worker
            let identifier = identifiers.get(i)
                .expect("number of identifiers should match number of shards");
            let w = self.workers.get_mut(&identifier).unwrap();
            info!(
                log,
                "sending domain {}.{} to worker {:?}",
                domain.index.index(),
                domain.shard.unwrap_or(0),
                w.sender.peer_addr()
            );
            let src = w.sender.local_addr().unwrap();
            w.sender
                .send(CoordinationMessage {
                    epoch: self.epoch,
                    source: src,
                    payload: CoordinationPayload::AssignDomain(domain),
                })
                .unwrap();

            assignments.push(identifier);
        }

        // Wait for all the domains to acknowledge.
        let mut txs = HashMap::new();
        let mut announce = Vec::new();
        let replies = self.replies.read_n_domain_replies(num_shards.unwrap_or(1));
        for r in replies {
            match r {
                ControlReplyPacket::Booted(shard, addr) => {
                    self.channel_coordinator.insert_remote((idx, shard), addr);
                    announce.push(DomainDescriptor::new(idx, shard, addr));
                    txs.insert(
                        shard,
                        self.channel_coordinator
                            .builder_for(&(idx, shard))
                            .unwrap()
                            .build_sync()
                            .unwrap(),
                    );
                }
                crp => {
                    unreachable!("got unexpected control reply packet: {:?}", crp);
                }
            }
        }

        // Tell all workers about the new domain(s)
        // TODO(jon): figure out how much of the below is still true
        // TODO(malte): this is a hack, and not an especially neat one. In response to a
        // domain boot message, we broadcast information about this new domain to all
        // workers, which inform their ChannelCoordinators about it. This is required so
        // that domains can find each other when starting up.
        // Moreover, it is required for us to do this *here*, since this code runs on
        // the thread that initiated the migration, and which will query domains to ask
        // if they're ready. No domain will be ready until it has found its neighbours,
        // so by sending out the information here, we ensure that we cannot deadlock
        // with the migration waiting for a domain to become ready when trying to send
        // the information. (We used to do this in the controller thread, with the
        // result of a nasty deadlock.)
        for endpoint in self.workers.values_mut() {
            for &dd in &announce {
                endpoint
                    .sender
                    .send(CoordinationMessage {
                        epoch: self.epoch,
                        source: endpoint.sender.local_addr().unwrap(),
                        payload: CoordinationPayload::DomainBooted(dd),
                    })
                    .unwrap();
            }
        }

        let shards = assignments
            .into_iter()
            .enumerate()
            .map(|(i, &worker)| {
                let tx = txs.remove(&i).unwrap();
                DomainShardHandle { worker, tx }
            })
            .collect();

        DomainHandle {
            idx,
            shards,
            log: log.clone(),
        }
    }

    /// Set the `Logger` to use for internal log messages.
    ///
    /// By default, all log messages are discarded.
    #[allow(unused)]
    fn log_with(&mut self, log: slog::Logger) {
        self.log = log;
        self.materializations.set_logger(&self.log);
    }

    /// Adds a new user universe.
    /// User universes automatically enforce security policies.
    fn add_universe<F, T>(&mut self, context: HashMap<String, DataType>, f: F) -> T
    where
        F: FnOnce(&mut Migration) -> T,
    {
        info!(self.log, "starting migration: new soup universe");
        let miglog = self.log.new(o!());
        let mut m = Migration {
            mainline: self,
            added: Default::default(),
            linked: Default::default(),
            columns: Default::default(),
            readers: Default::default(),
            context,
            start: time::Instant::now(),
            log: miglog,
        };
        let r = f(&mut m);
        m.commit();
        r
    }

    /// Perform a new query schema migration.
    // crate viz for tests
    crate fn migrate<F, T>(&mut self, f: F) -> T
    where
        F: FnOnce(&mut Migration) -> T,
    {
        info!(self.log, "starting migration");
        let miglog = self.log.new(o!());
        let mut m = Migration {
            mainline: self,
            added: Default::default(),
            linked: Default::default(),
            columns: Default::default(),
            readers: Default::default(),
            context: Default::default(),
            start: time::Instant::now(),
            log: miglog,
        };
        let r = f(&mut m);
        m.commit();
        r
    }

    #[cfg(test)]
    crate fn graph(&self) -> &Graph {
        &self.ingredients
    }

    /// Get a Vec of all known input nodes.
    ///
    /// Input nodes are here all nodes of type `Table`. The addresses returned by this function will
    /// all have been returned as a key in the map from `commit` at some point in the past.
    fn inputs(&self) -> BTreeMap<String, NodeIndex> {
        self.ingredients
            .neighbors_directed(self.source, petgraph::EdgeDirection::Outgoing)
            .map(|n| {
                let base = &self.ingredients[n];
                assert!(base.is_base());
                (base.name().to_owned(), n.into())
            })
            .collect()
    }

    /// Get a Vec of all known output nodes.
    ///
    /// Output nodes here refers to nodes of type `Reader`, which is the nodes created in response
    /// to calling `.maintain` or `.stream` for a node during a migration.
    fn outputs(&self) -> BTreeMap<String, NodeIndex> {
        self.ingredients
            .externals(petgraph::EdgeDirection::Outgoing)
            .filter_map(|n| {
                let name = self.ingredients[n].name().to_owned();
                self.ingredients[n]
                    .with_reader(|r| {
                        // we want to give the the node address that is being materialized not that of
                        // the reader node itself.
                        (name, r.is_for())
                    })
                    .ok()
            })
            .collect()
    }

    fn find_view_for(&self, node: NodeIndex) -> Option<NodeIndex> {
        // reader should be a child of the given node. however, due to sharding, it may not be an
        // *immediate* child. furthermore, once we go beyond depth 1, we may accidentally hit an
        // *unrelated* reader node. to account for this, readers keep track of what node they are
        // "for", and we simply search for the appropriate reader by that metric. since we know
        // that the reader must be relatively close, a BFS search is the way to go.
        let mut bfs = Bfs::new(&self.ingredients, node);
        let mut reader = None;
        while let Some(child) = bfs.next(&self.ingredients) {
            if self.ingredients[child]
                .with_reader(|r| r.is_for() == node)
                .unwrap_or(false)
            {
                reader = Some(child);
                break;
            }
        }

        reader
    }

    /// Obtain a `ViewBuilder` that can be sent to a client and then used to query a given
    /// (already maintained) reader node called `name`.
    fn view_builder(&self, name: &str) -> Option<ViewBuilder> {
        // first try to resolve the node via the recipe, which handles aliasing between identical
        // queries.
        let node = match self.recipe.node_addr_for(name) {
            Ok(ni) => ni,
            Err(_) => {
                // if the recipe doesn't know about this query, traverse the graph.
                // we need this do deal with manually constructed graphs (e.g., in tests).
                *self.outputs().get(name)?
            }
        };

        self.find_view_for(node).map(|r| {
            let domain = self.ingredients[r].domain();
            let columns = self.ingredients[r].fields().to_vec();
            let schema = self.view_schema(r);
            let shards = (0..self.domains[&domain].shards())
                .map(|i| self.read_addrs[&self.domains[&domain].assignment(i)].clone())
                .collect();

            ViewBuilder {
                node: r,
                columns,
                schema,
                shards,
            }
        })
    }

    fn view_schema(&self, view_ni: NodeIndex) -> Option<Vec<ColumnSpecification>> {
        let n = &self.ingredients[view_ni];
        let schema: Vec<_> = (0..n.fields().len())
            .into_iter()
            .map(|i| schema::column_schema(&self.ingredients, view_ni, &self.recipe, i, &self.log))
            .collect();

        if schema.iter().any(|cs| cs.is_none()) {
            None
        } else {
            Some(schema.into_iter().map(|cs| cs.unwrap()).collect())
        }
    }

    /// Obtain a TableBuild that can be used to construct a Table to perform writes and deletes
    /// from the given named base node.
    fn table_builder(&self, base: &str) -> Option<TableBuilder> {
        let ni = match self.recipe.node_addr_for(base) {
            Ok(ni) => ni,
            Err(_) => *self.inputs().get(base)?,
        };
        let node = &self.ingredients[ni];

        trace!(self.log, "creating table"; "for" => base);

        let mut key = self.ingredients[ni]
            .suggest_indexes(ni)
            .remove(&ni)
            .map(|(c, _)| c)
            .unwrap_or_else(Vec::new);
        let mut is_primary = false;
        if key.is_empty() {
            if let Sharding::ByColumn(col, _) = self.ingredients[ni].sharded_by() {
                key = vec![col];
            }
        } else {
            is_primary = true;
        }

        let txs = (0..self.domains[&node.domain()].shards())
            .map(|i| {
                self.channel_coordinator
                    .get_addr(&(node.domain(), i))
                    .unwrap()
            })
            .collect();

        let base_operator = node
            .get_base()
            .expect("asked to get table for non-base node");
        let columns: Vec<String> = node
            .fields()
            .iter()
            .enumerate()
            .filter(|&(n, _)| !base_operator.get_dropped().contains_key(n))
            .map(|(_, s)| s.clone())
            .collect();
        assert_eq!(
            columns.len(),
            node.fields().len() - base_operator.get_dropped().len()
        );
        let schema = self.recipe.schema_for(base).map(|s| match s {
            Schema::Table(s) => s,
            _ => panic!("non-base schema {:?} returned for table '{}'", s, base),
        });

        Some(TableBuilder {
            txs,
            addr: node.local_addr().into(),
            key,
            key_is_primary: is_primary,
            dropped: base_operator.get_dropped(),
            table_name: node.name().to_owned(),
            columns,
            schema,
        })
    }

    /// Get statistics about the time spent processing different parts of the graph.
    fn get_statistics(&mut self) -> GraphStats {
        let workers = &self.workers;
        let replies = &mut self.replies;
        // TODO: request stats from domains in parallel.
        let domains = self
            .domains
            .iter_mut()
            .flat_map(|(di, s)| {
                s.send_to_healthy(box Packet::GetStatistics, workers)
                    .unwrap();
                replies.wait_for_statistics(&s).into_iter().enumerate().map(
                    move |(i, (domain_stats, node_stats))| {
                        let node_map = node_stats
                            .into_iter()
                            .map(|(ni, ns)| (ni.into(), ns))
                            .collect();

                        ((di.clone(), i), (domain_stats, node_map))
                    },
                )
            })
            .collect();

        GraphStats { domains }
    }

    fn get_instances(&self) -> Vec<(WorkerIdentifier, bool, Duration)> {
        self.workers
            .iter()
            .map(|(&id, ref status)| (id, status.healthy, status.last_heartbeat.elapsed()))
            .collect()
    }

    fn flush_partial(&mut self) -> u64 {
        // get statistics for current domain sizes
        // and evict all state from partial nodes
        let workers = &self.workers;
        let replies = &mut self.replies;
        let to_evict: Vec<_> = self
            .domains
            .iter_mut()
            .map(|(di, s)| {
                s.send_to_healthy(box Packet::GetStatistics, workers)
                    .unwrap();
                let to_evict: Vec<(NodeIndex, u64)> = replies
                    .wait_for_statistics(&s)
                    .into_iter()
                    .flat_map(move |(_, node_stats)| {
                        node_stats
                            .into_iter()
                            .filter_map(|(ni, ns)| match ns.materialized {
                                MaterializationStatus::Partial => Some((ni, ns.mem_size)),
                                _ => None,
                            })
                    })
                    .collect();
                (*di, to_evict)
            })
            .collect();

        let mut total_evicted = 0;
        for (di, nodes) in to_evict {
            for (ni, bytes) in nodes {
                let na = self.ingredients[ni].local_addr();
                self.domains
                    .get_mut(&di)
                    .unwrap()
                    .send_to_healthy(
                        box Packet::Evict {
                            node: Some(na),
                            num_bytes: bytes as usize,
                        },
                        workers,
                    )
                    .expect("failed to send domain flush message");
                total_evicted += bytes;
            }
        }

        warn!(
            self.log,
            "flushed {} bytes of partial domain state", total_evicted
        );

        total_evicted
    }

    pub(super) fn create_universe(
        &mut self,
        context: HashMap<String, DataType>,
    ) -> Result<(), String> {
        let log = self.log.clone();
        let mut r = self.recipe.clone();
        let groups = self.recipe.security_groups();

        let mut universe_groups = HashMap::new();

        let uid = context
            .get("id")
            .expect("Universe context must have id")
            .clone();
        let uid = &[uid];
        if context.get("group").is_none() {
            let x = Arc::new(Mutex::new(HashMap::new()));
            for g in groups {
                // TODO: this should use external APIs through noria::ControllerHandle
                // TODO: can this move to the client entirely?
                let rgb: Option<ViewBuilder> = self.view_builder(&g);
                // TODO: is it even okay to use wait() here?
                let view = rgb.map(|rgb| rgb.build(x.clone()).wait().unwrap()).unwrap();
                let my_groups: Vec<DataType> = view
                    .lookup(uid, true)
                    .wait()
                    .unwrap()
                    .1
                    .iter()
                    .map(|v| v[1].clone())
                    .collect();
                universe_groups.insert(g, my_groups);
            }
        }

        self.add_universe(context.clone(), |mut mig| {
            r.next();
            match r.create_universe(&mut mig, universe_groups) {
                Ok(ar) => {
                    info!(log, "{} expressions added", ar.expressions_added);
                    info!(log, "{} expressions removed", ar.expressions_removed);
                    Ok(())
                }
                Err(e) => {
                    crit!(log, "failed to create universe: {:?}", e);
                    Err("failed to create universe".to_owned())
                }
            }
            .unwrap();
        });

        self.recipe = r;
        Ok(())
    }

    fn set_security_config(&mut self, p: String) -> Result<(), String> {
        self.recipe.set_security_config(&p);
        Ok(())
    }

    fn apply_recipe(&mut self, mut new: Recipe) -> Result<ActivationResult, String> {
        let r = self.migrate(|mig| {
            new.activate(mig)
                .map_err(|e| format!("failed to activate recipe: {}", e))
        });

        match r {
            Ok(ref ra) => {
                let (removed_bases, removed_other): (Vec<_>, Vec<_>) = ra
                    .removed_leaves
                    .iter()
                    .cloned()
                    .partition(|ni| self.ingredients[*ni].is_base());

                // first remove query nodes in reverse topological order
                let mut topo_removals = Vec::with_capacity(removed_other.len());
                let mut topo = petgraph::visit::Topo::new(&self.ingredients);
                while let Some(node) = topo.next(&self.ingredients) {
                    if removed_other.contains(&node) {
                        topo_removals.push(node);
                    }
                }
                topo_removals.reverse();

                for leaf in topo_removals {
                    self.remove_leaf(leaf)?;
                }

                // now remove bases
                for base in removed_bases {
                    // TODO(malte): support removing bases that still have children?
                    let children: Vec<NodeIndex> = self
                        .ingredients
                        .neighbors_directed(base, petgraph::EdgeDirection::Outgoing)
                        .collect();
                    // TODO(malte): what about domain crossings? can ingress/egress nodes be left
                    // behind?
                    assert_eq!(children.len(), 0);
                    debug!(
                        self.log,
                        "Removing base \"{}\"",
                        self.ingredients[base].name();
                        "node" => base.index(),
                    );
                    // now drop the (orphaned) base
                    self.remove_nodes(vec![base].as_slice()).unwrap();
                }

                self.recipe = new;
            }
            Err(ref e) => {
                crit!(self.log, "failed to apply recipe: {}", e);
                // TODO(malte): a little yucky, since we don't really need the blank recipe
                let recipe = mem::replace(&mut self.recipe, Recipe::blank(None));
                self.recipe = recipe.revert();
            }
        }

        r
    }

    fn extend_recipe<A: Authority + 'static>(
        &mut self,
        authority: &Arc<A>,
        add_txt: String,
    ) -> Result<ActivationResult, String> {
        // needed because self.apply_recipe needs to mutate self.recipe, so can't have it borrowed
        let new = mem::replace(&mut self.recipe, Recipe::blank(None));
        match new.extend(&add_txt) {
            Ok(new) => {
                let activation_result = self.apply_recipe(new);
                if authority
                    .read_modify_write(STATE_KEY, |state: Option<ControllerState>| match state {
                        None => unreachable!(),
                        Some(ref state) if state.epoch > self.epoch => Err(()),
                        Some(mut state) => {
                            state.recipe_version = self.recipe.version();
                            state.recipes.push(add_txt.clone());
                            Ok(state)
                        }
                    })
                    .is_err()
                {
                    return Err("Failed to persist recipe extension".to_owned());
                }

                activation_result
            }
            Err((old, e)) => {
                // need to restore the old recipe
                crit!(self.log, "failed to extend recipe: {:?}", e);
                self.recipe = old;
                Err("failed to extend recipe".to_owned())
            }
        }
    }

    fn install_recipe<A: Authority + 'static>(
        &mut self,
        authority: &Arc<A>,
        r_txt: String,
    ) -> Result<ActivationResult, String> {
        match Recipe::from_str(&r_txt, Some(self.log.clone())) {
            Ok(r) => {
                let old = mem::replace(&mut self.recipe, Recipe::blank(None));
                let new = old.replace(r).unwrap();
                let activation_result = self.apply_recipe(new);
                if authority
                    .read_modify_write(STATE_KEY, |state: Option<ControllerState>| match state {
                        None => unreachable!(),
                        Some(ref state) if state.epoch > self.epoch => Err(()),
                        Some(mut state) => {
                            state.recipe_version = self.recipe.version();
                            state.recipes = vec![r_txt.clone()];
                            Ok(state)
                        }
                    })
                    .is_err()
                {
                    return Err("Failed to persist recipe installation".to_owned());
                }
                activation_result
            }
            Err(e) => {
                crit!(self.log, "failed to parse recipe: {:?}", e);
                Err("failed to parse recipe".to_owned())
            }
        }
    }

    fn graphviz(&self, detailed: bool) -> String {
        graphviz(&self.ingredients, detailed, &self.materializations)
    }

    fn remove_leaf(&mut self, mut leaf: NodeIndex) -> Result<(), String> {
        let mut removals = vec![];
        let start = leaf;
        assert!(!self.ingredients[leaf].is_source());

        info!(
            self.log,
            "Computing removals for removing node {}",
            leaf.index()
        );

        if self
            .ingredients
            .neighbors_directed(leaf, petgraph::EdgeDirection::Outgoing)
            .count()
            > 0
        {
            // This query leaf node has children -- typically, these are readers, but they can also
            // include egress nodes or other, dependent queries.
            let mut has_non_reader_children = false;
            let readers: Vec<_> = self
                .ingredients
                .neighbors_directed(leaf, petgraph::EdgeDirection::Outgoing)
                .filter(|ni| {
                    if self.ingredients[*ni].is_reader() {
                        true
                    } else {
                        has_non_reader_children = true;
                        false
                    }
                })
                .collect();
            if has_non_reader_children {
                // should never happen, since we remove nodes in reverse topological order
                crit!(
                    self.log,
                    "not removing node {} yet, as it still has non-reader children",
                    leaf.index()
                );
                unreachable!();
            }
            // nodes can have only one reader attached
            assert!(readers.len() <= 1);
            debug!(
                self.log,
                "Removing query leaf \"{}\"", self.ingredients[leaf].name();
                "node" => leaf.index(),
            );
            if !readers.is_empty() {
                removals.push(readers[0]);
                leaf = readers[0];
            } else {
                unreachable!();
            }
        }

        // `node` now does not have any children any more
        assert_eq!(
            self.ingredients
                .neighbors_directed(leaf, petgraph::EdgeDirection::Outgoing)
                .count(),
            0
        );

        let mut nodes = vec![leaf];
        while let Some(node) = nodes.pop() {
            let mut parents = self
                .ingredients
                .neighbors_directed(node, petgraph::EdgeDirection::Incoming)
                .detach();
            while let Some(parent) = parents.next_node(&self.ingredients) {
                let edge = self.ingredients.find_edge(parent, node).unwrap();
                self.ingredients.remove_edge(edge);

                if !self.ingredients[parent].is_source()
                    && !self.ingredients[parent].is_base()
                    // ok to remove original start leaf
                    && (parent == start || !self.recipe.sql_inc().is_leaf_address(parent))
                    && self
                        .ingredients
                        .neighbors_directed(parent, petgraph::EdgeDirection::Outgoing)
                        .count() == 0
                {
                    nodes.push(parent);
                }
            }

            removals.push(node);
        }

        self.remove_nodes(removals.as_slice())
    }

    fn remove_nodes(&mut self, removals: &[NodeIndex]) -> Result<(), String> {
        // Remove node from controller local state
        let mut domain_removals: HashMap<DomainIndex, Vec<LocalNodeIndex>> = HashMap::default();
        for ni in removals {
            self.ingredients[*ni].remove();
            debug!(self.log, "Removed node {}", ni.index());
            domain_removals
                .entry(self.ingredients[*ni].domain())
                .or_insert(Vec::new())
                .push(self.ingredients[*ni].local_addr())
        }

        // Send messages to domains
        for (domain, nodes) in domain_removals {
            trace!(
                self.log,
                "Notifying domain {} of node removals",
                domain.index(),
            );

            match self
                .domains
                .get_mut(&domain)
                .unwrap()
                .send_to_healthy(box Packet::RemoveNodes { nodes }, &self.workers)
            {
                Ok(_) => (),
                Err(e) => match e {
                    SendError::IoError(ref ioe) => {
                        if ioe.kind() == io::ErrorKind::BrokenPipe
                            && ioe.get_ref().unwrap().description() == "worker failed"
                        {
                            // message would have gone to a failed worker, so ignore error
                        } else {
                            panic!("failed to remove nodes: {:?}", e);
                        }
                    }
                    _ => {
                        panic!("failed to remove nodes: {:?}", e);
                    }
                },
            }
        }

        Ok(())
    }

    fn get_failed_nodes(&self, lost_worker: &WorkerIdentifier) -> Vec<NodeIndex> {
        // Find nodes directly impacted by worker failure.
        let mut nodes: Vec<NodeIndex> = self.nodes_on_worker(Some(lost_worker));

        // Add any other downstream nodes.
        let mut failed_nodes = Vec::new();
        while let Some(node) = nodes.pop() {
            failed_nodes.push(node);
            for child in self
                .ingredients
                .neighbors_directed(node, petgraph::EdgeDirection::Outgoing)
            {
                if !nodes.contains(&child) {
                    nodes.push(child);
                }
            }
        }
        failed_nodes
    }

    /// List data-flow nodes, on a specific worker if `worker` specified.
    fn nodes_on_worker(&self, worker: Option<&WorkerIdentifier>) -> Vec<NodeIndex> {
        // NOTE(malte): this traverses all graph vertices in order to find those assigned to a
        // domain. We do this to avoid keeping separate state that may get out of sync, but it
        // could become a performance bottleneck in the future (e.g., when recovergin large
        // graphs).
        let domain_nodes = |i: DomainIndex| -> Vec<NodeIndex> {
            self.ingredients
                .node_indices()
                .filter(|&ni| ni != self.source)
                .filter(|&ni| !self.ingredients[ni].is_dropped())
                .filter(|&ni| self.ingredients[ni].domain() == i)
                .collect()
        };

        if worker.is_some() {
            self.domains
                .values()
                .filter(|dh| dh.assigned_to_worker(worker.unwrap()))
                .fold(Vec::new(), |mut acc, dh| {
                    acc.extend(domain_nodes(dh.index()));
                    acc
                })
        } else {
            self.domains.values().fold(Vec::new(), |mut acc, dh| {
                acc.extend(domain_nodes(dh.index()));
                acc
            })
        }
    }
}

impl Drop for ControllerInner {
    fn drop(&mut self) {
        for (_, d) in &mut self.domains {
            // XXX: this is a terrible ugly hack to ensure that all workers exit
            for _ in 0..100 {
                // don't unwrap, because given domain may already have terminated
                drop(d.send_to_healthy(box Packet::Quit, &self.workers));
            }
        }
    }
}<|MERGE_RESOLUTION|>--- conflicted
+++ resolved
@@ -598,16 +598,12 @@
         self.persistence = params;
     }
 
-<<<<<<< HEAD
     // Assigns nodes to this domain, and shards the domain across multiple workers.
     //
     // Each worker identifier in `identifiers` corresponds to a single shard in `num_shards`,
     // thus the logic of which worker gets which shard is determined by the code that calls
     // this method. That code must also ensure the workers are healthy.
-    pub(crate) fn place_domain(
-=======
     pub(in crate::controller) fn place_domain(
->>>>>>> 2b4b286e
         &mut self,
         idx: DomainIndex,
         identifiers: Vec<WorkerIdentifier>,
