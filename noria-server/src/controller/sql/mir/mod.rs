--- conflicted
+++ resolved
@@ -821,13 +821,8 @@
         let mut out_nodes = Vec::new();
 
         let mknode = |over: &Column, t: GroupedNodeType, distinct: bool| {
-<<<<<<< HEAD
             let node = if distinct {
-                let new_name = name.clone().to_owned() + "_distinct";
-=======
-            if distinct {
                 let new_name = name.to_owned() + "_distinct";
->>>>>>> 2b4b286e
                 let mut dist_col = Vec::new();
                 dist_col.push(over);
                 dist_col.extend(group_cols.clone());
