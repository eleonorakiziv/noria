//! Logic for incorporating changes to a Soup graph into an already running graph.
//!
//! Performing a migration involves a number of steps:
//!
//!  - New nodes that are children of nodes in a different domain must be preceeded by an ingress
//!  - Egress nodes must be added to nodes that now have children in a different domain
//!  - Timestamp ingress nodes for existing domains must be connected to new base nodes
//!  - Timestamp ingress nodes must be added to all new domains
//!  - New nodes for existing domains must be sent to those domains
//!  - New domains must be booted up
//!  - Input channels must be set up for new base nodes
//!  - The graph must be analyzed for new materializations. These materializations must be
//!    *initialized* before data starts to flow to the new nodes. This may require two domains to
//!    communicate directly, and may delay migration completion.
//!  - Index requirements must be resolved, and checked for conflicts.
//!
//! Furthermore, these must be performed in the correct *order* so as to prevent dead- or
//! livelocks. This module defines methods for performing each step in relative isolation, as well
//! as a function for performing them in the right order.
//!
//! Beware, Here be dragons™

use crate::controller::security::SecurityConfig;
use crate::controller::ControllerInner;
use dataflow::prelude::*;
use dataflow::{node, prelude::Packet};
use std::collections::{HashMap, HashSet};
use std::time::Instant;

use petgraph;
use slog;

mod assignment;
mod augmentation;
pub(super) mod materialization;
mod routing;
mod sharding;

#[derive(Clone)]
pub(super) enum ColumnChange {
    Add(String, DataType),
    Drop(usize),
}

/// A `Migration` encapsulates a number of changes to the Soup data flow graph.
///
/// Only one `Migration` can be in effect at any point in time. No changes are made to the running
/// graph until the `Migration` is committed (using `Migration::commit`).
// crate viz for tests
crate struct Migration<'a> {
    pub(super) mainline: &'a mut ControllerInner,
    pub(super) added: HashSet<NodeIndex>,
    pub(super) columns: Vec<(NodeIndex, ColumnChange)>,
    pub(super) readers: HashMap<NodeIndex, NodeIndex>,

    pub(super) start: Instant,
    pub(super) log: slog::Logger,

    /// Additional migration information provided by the client
    pub(super) context: HashMap<String, DataType>,
    pub(super) security_config: Option<SecurityConfig>,
}

impl<'a> Migration<'a> {
    /// Add the given `Ingredient` to the Soup.
    ///
    /// The returned identifier can later be used to refer to the added ingredient.
    /// Edges in the data flow graph are automatically added based on the ingredient's reported
    /// `ancestors`.
    // crate viz for tests
    crate fn add_ingredient<S1, FS, S2, I>(&mut self, name: S1, fields: FS, i: I) -> NodeIndex
    where
        S1: ToString,
        S2: ToString,
        FS: IntoIterator<Item = S2>,
        I: Into<NodeOperator>,
    {
        let mut i = node::Node::new(name.to_string(), fields, i.into());
<<<<<<< HEAD

=======
        if i.name().starts_with("SHALLOW_") {
            i.purge = true;
        }
>>>>>>> 758821f9
        i.on_connected(&self.mainline.ingredients);
        let parents = i.ancestors();
        assert!(!parents.is_empty());

        // add to the graph
<<<<<<< HEAD
        let ni =
            self.mainline
                .ingredients
                .add_node(i);
=======
        let ni = self.mainline.ingredients.add_node(i);
>>>>>>> 758821f9
        info!(self.log,
              "adding new node";
              "node" => ni.index(),
              "type" => format!("{:?}", self.mainline.ingredients[ni])
        );

        // keep track of the fact that it's new
        self.added.insert(ni);
        // insert it into the graph
        for parent in parents {
            self.mainline.ingredients.add_edge(parent, ni, ());
        }
        // and tell the caller its id
        ni
    }

    /// Add the given `Base` to the Soup.
    ///
    /// The returned identifier can later be used to refer to the added ingredient.
    // crate viz for tests
    crate fn add_base<S1, FS, S2>(
        &mut self,
        name: S1,
        fields: FS,
        b: node::special::Base,
    ) -> NodeIndex
    where
        S1: ToString,
        S2: ToString,
        FS: IntoIterator<Item = S2>,
    {
        // add to the graph
        let ni = self
            .mainline
            .ingredients
            .add_node(node::Node::new(name.to_string(), fields, b));

        info!(self.log,
              "adding new base";
              "node" => ni.index(),
        );

        // don't add user or group context tables
        // if !name.to_string().contains("UserContext") && !name.to_string().contains("GroupContext") {
        //     self.mainline.base_nodes.insert(name.to_string(), ni.clone());
        // }

        // keep track of the fact that it's new
        self.added.insert(ni);
        // insert it into the graph
        self.mainline
            .ingredients
            .add_edge(self.mainline.source, ni, ());
        // and tell the caller its id
<<<<<<< HEAD

        ni.into()
=======
        ni
    }

    /// Mark the given node as being beyond the materialization frontier.
    ///
    /// When a node is marked as such, it will quickly evict state after it is no longer
    /// immediately useful, making such nodes generally mostly empty. This reduces read
    /// performance (since most reads now need to do replays), but can significantly reduce memory
    /// overhead and improve write performance.
    ///
    /// Note that if a node is marked this way, all of its children transitively _also_ have to be
    /// marked.
    crate fn mark_shallow(&mut self, ni: NodeIndex) {
        info!(self.log,
              "marking node as beyond materialization frontier";
              "node" => ni.index(),
        );
        self.mainline.ingredients.node_weight_mut(ni).unwrap().purge = true;

        if !self.added.contains(&ni) {
            unimplemented!("marking existing node as beyond materialization frontier");
        }
>>>>>>> 758821f9
    }

    /// Returns the context of this migration
    pub(super) fn context(&self) -> &HashMap<String, DataType> {
        &self.context
    }

    /// Returns the universe in which this migration is operating in.
    /// If not specified, assumes `global` universe.
    pub(super) fn universe(&self) -> (DataType, Option<DataType>) {
        let id = match self.context.get("id") {
            Some(id) => id.clone(),
            None => "global".into(),
        };

        let group = match self.context.get("group") {
            Some(g) => Some(g.clone()),
            None => None,
        };

        (id, group)
    }

    /// Add a new column to a base node.
    ///
    /// Note that a default value must be provided such that old writes can be converted into this
    /// new type.
    // crate viz for tests
    crate fn add_column<S: ToString>(
        &mut self,
        node: NodeIndex,
        field: S,
        default: DataType,
    ) -> usize {
        // not allowed to add columns to new nodes
        assert!(!self.added.contains(&node));

        let field = field.to_string();
        let base = &mut self.mainline.ingredients[node];
        assert!(base.is_base());

        // we need to tell the base about its new column and its default, so that old writes that
        // do not have it get the additional value added to them.
        let col_i1 = base.add_column(&field);
        // we can't rely on DerefMut, since it disallows mutating Taken nodes
        {
            let col_i2 = base.get_base_mut().unwrap().add_column(default.clone());
            assert_eq!(col_i1, col_i2);
        }

        // also eventually propagate to domain clone
        self.columns.push((node, ColumnChange::Add(field, default)));

        col_i1
    }

    /// Drop a column from a base node.
    // crate viz for tests
    crate fn drop_column(&mut self, node: NodeIndex, column: usize) {
        // not allowed to drop columns from new nodes
        assert!(!self.added.contains(&node));

        let base = &mut self.mainline.ingredients[node];
        assert!(base.is_base());

        // we need to tell the base about the dropped column, so that old writes that contain that
        // column will have it filled in with default values (this is done in Mutator).
        // we can't rely on DerefMut, since it disallows mutating Taken nodes
        base.get_base_mut().unwrap().drop_column(column);

        // also eventually propagate to domain clone
        self.columns.push((node, ColumnChange::Drop(column)));
    }

    #[cfg(test)]
    crate fn graph(&self) -> &Graph {
        self.mainline.graph()
    }

    fn ensure_reader_for(&mut self, n: NodeIndex, name: Option<String>) {
<<<<<<< HEAD
        if !self.readers.contains_key(&n) {
            let r = node::special::Reader::new(n);
            // println!("query to readers: {:?}", self.mainline.map_meta.query_to_readers);
            // make a reader

            let r = if let Some(name) = name.clone() {
                // println!("branch1");
                self.mainline.ingredients[n].named_mirror(r, name.clone())
=======
        use std::collections::hash_map::Entry;
        if let Entry::Vacant(e) = self.readers.entry(n) {
            // make a reader
            let r = node::special::Reader::new(n);
            let mut r = if let Some(name) = name {
                self.mainline.ingredients[n].named_mirror(r, name)
>>>>>>> 758821f9
            } else {
                // println!("branch2");
                self.mainline.ingredients[n].mirror(r)
            };
<<<<<<< HEAD

            let r = self.mainline.ingredients.add_node(r);
            self.mainline.ingredients.add_edge(n, r, ());

            let mut query_hash = HashSet::new();
            for (k, v) in self.mainline.map_meta.query_to_readers.clone() {
                query_hash.insert(k.clone());
            }

            let mut general_query = None;
            match name.clone() {
                Some(n) => {
                    for k in query_hash {
                        if n.contains(k.as_str()) {
                            // println!("roughly same!");
                            general_query = Some(k);
                        }
                    }
                }
                None => {}
            }

            let mut matched = false;
            match general_query {
                Some(name_) => {
                    // println!("branch3");
                    let mut add = false;
                    let mut added_set = None;
                    match self.mainline.map_meta.query_to_readers.get_mut(&name_) {
                        Some(set) => set.insert(r),
                        None => {
                            let mut new_set = HashSet::new();
                            new_set.insert(r);
                            add = true;
                            added_set = Some(new_set);
                            true
                        }
                    };
                    if add {
                        self.mainline
                            .map_meta
                            .query_to_readers
                            .insert(name_.clone(), added_set.unwrap());
                    }
                    matched = true;
                }
                None => {}
            }

            if !matched {
                match name {
                    Some(name_) => {
                        // println!("branch4");
                        let mut add = false;
                        let mut added_set = None;
                        match self.mainline.map_meta.query_to_readers.get_mut(&name_) {
                            Some(set) => set.insert(r),
                            None => {
                                let mut new_set = HashSet::new();
                                new_set.insert(r);
                                add = true;
                                added_set = Some(new_set);
                                true
                            }
                        };
                        if add {
                            self.mainline
                                .map_meta
                                .query_to_readers
                                .insert(name_.clone(), added_set.unwrap());
                        }
                    }
                    None => {}
                }
            }

            // println!("name: {:?}, reader: {:?}", n, r);
            self.readers.insert(n, r);
=======
            if r.name().starts_with("SHALLOW_") {
                r.purge = true;
            }
            let r = self.mainline.ingredients.add_node(r);
            self.mainline.ingredients.add_edge(n, r, ());
            self.added.insert(r);
            e.insert(r);
>>>>>>> 758821f9
        }
    }

    /// Set up the given node such that its output can be efficiently queried.
    ///
    /// To query into the maintained state, use `ControllerInner::get_getter`.
    #[cfg(test)]
    crate fn maintain_anonymous(&mut self, n: NodeIndex, key: &[usize]) -> NodeIndex {
        self.ensure_reader_for(n, None);
        let ri = self.readers[&n];

        self.mainline.ingredients[ri]
            .with_reader_mut(|r| r.set_key(key))
            .unwrap();

        ri
    }

    /// Set up the given node such that its output can be efficiently queried.
    ///
    /// To query into the maintained state, use `ControllerInner::get_getter`.
    pub(super) fn maintain(&mut self, name: String, n: NodeIndex, key: &[usize]) {
        self.ensure_reader_for(n, Some(name));

        let ri = self.readers[&n];

        let uid = self.universe().0.to_string();

        let mut uint = 0;

        if uid != "global".to_string() {
            uint = uid.parse().unwrap();
        }
        let uid: usize = uint as usize;

        self.mainline
            .map_meta
            .reader_to_uid
            .insert(ri.clone(), uid.clone());

        let mut leaf_to_query = HashMap::new();
        for (query_n, node_list) in self.mainline.map_meta.query_to_leaves.iter() {
            for node in node_list.clone() {
                leaf_to_query.insert(node, query_n);
            }
        }
        // match leaf_to_query.get(&n.clone()) {
        //     Some(query) => {
        //         match self.mainline.map_meta.query_to_readers.get_mut(query.clone()) {
        //            Some(reader_set) => {
        //                reader_set.insert(ri.clone());
        //            },
        //            None => {
        //                let mut reader_set = HashSet::new();
        //                reader_set.insert(ri.clone());
        //                self.mainline.map_meta.query_to_readers.insert(query.clone().to_string(), reader_set);
        //            }
        //        };
        //     },
        //     None => {
        //         println!("In maintain: node {:?} is not in query_to_leaves...", n.clone());
        //     }
        // }

        self.mainline.ingredients[ri]
            .with_reader_mut(|r| r.set_key(key))
            .unwrap();
    }

    /// Commit the changes introduced by this `Migration` to the master `Soup`.
    ///
    /// This will spin up an execution thread for each new thread domain, and hook those new
    /// domains into the larger Soup graph. The returned map contains entry points through which
    /// new updates should be sent to introduce them into the Soup.
    #[allow(clippy::cyclomatic_complexity)]
    pub(super) fn commit(self) {
        info!(self.log, "finalizing migration"; "#nodes" => self.added.len());
        // println!("in migration::commit. query_to_readers: {:?}", self.mainline.map_meta.query_to_readers.clone());

        let log = self.log;
        let start = self.start;
        let mut mainline = self.mainline;
        let mut new = self.added;

        // Shard the graph as desired
        let mut swapped0 = if let Some(shards) = mainline.sharding {
            sharding::shard(
                &log,
                &mut mainline.ingredients,
                mainline.source,
                &mut new,
                shards,
            )
        } else {
            HashMap::default()
        };

        // Assign domains
        assignment::assign(&log, &mut mainline, &new);

        // Set up ingress and egress nodes
        let swapped1 = routing::add(&log, &mut mainline.ingredients, mainline.source, &mut new);

        // Merge the swap lists
        for ((dst, src), instead) in swapped1 {
            use std::collections::hash_map::Entry;
            match swapped0.entry((dst, src)) {
                Entry::Occupied(mut instead0) => {
                    if &instead != instead0.get() {
                        // This can happen if sharding decides to add a Sharder *under* a node,
                        // and routing decides to add an ingress/egress pair between that node
                        // and the Sharder. It's perfectly okay, but we should prefer the
                        // "bottommost" swap to take place (i.e., the node that is *now*
                        // closest to the dst node). This *should* be the sharding node, unless
                        // routing added an ingress *under* the Sharder. We resolve the
                        // collision by looking at which translation currently has an adge from
                        // `src`, and then picking the *other*, since that must then be node
                        // below.
                        if mainline.ingredients.find_edge(src, instead).is_some() {
                            // src -> instead -> instead0 -> [children]
                            // from [children]'s perspective, we should use instead0 for from, so
                            // we can just ignore the `instead` swap.
                        } else {
                            // src -> instead0 -> instead -> [children]
                            // from [children]'s perspective, we should use instead for src, so we
                            // need to prefer the `instead` swap.
                            *instead0.get_mut() = instead;
                        }
                    }
                }
                Entry::Vacant(hole) => {
                    hole.insert(instead);
                }
            }

            // we may also already have swapped the parents of some node *to* `src`. in
            // swapped0. we want to change that mapping as well, since lookups in swapped
            // aren't recursive.
            for (_, instead0) in swapped0.iter_mut() {
                if *instead0 == src {
                    *instead0 = instead;
                }
            }
        }
        let swapped = swapped0;
        let mut sorted_new = new.iter().collect::<Vec<_>>();
        sorted_new.sort();

        // Find all nodes for domains that have changed
        let changed_domains: HashSet<DomainIndex> = sorted_new
            .iter()
            .filter(|&&&ni| !mainline.ingredients[ni].is_dropped())
            .map(|&&ni| mainline.ingredients[ni].domain())
            .collect();

        let mut domain_new_nodes = sorted_new
            .iter()
            .filter(|&&&ni| ni != mainline.source)
            .filter(|&&&ni| !mainline.ingredients[ni].is_dropped())
            .map(|&&ni| (mainline.ingredients[ni].domain(), ni))
            .fold(HashMap::new(), |mut dns, (d, ni)| {
                dns.entry(d).or_insert_with(Vec::new).push(ni);
                dns
            });

        // Assign local addresses to all new nodes, and initialize them
        for (domain, nodes) in &mut domain_new_nodes {
            // Number of pre-existing nodes
            let mut nnodes = mainline.remap.get(domain).map(HashMap::len).unwrap_or(0);

            if nodes.is_empty() {
                // Nothing to do here
                continue;
            }

            let log = log.new(o!("domain" => domain.index()));

            // Give local addresses to every (new) node
            for &ni in nodes.iter() {
                debug!(log,
                       "assigning local index";
                       "type" => format!("{:?}", mainline.ingredients[ni]),
                       "node" => ni.index(),
                       "local" => nnodes
                );

                let mut ip: IndexPair = ni.into();
                ip.set_local(unsafe { LocalNodeIndex::make(nnodes as u32) });
                mainline.ingredients[ni].set_finalized_addr(ip);
                mainline
                    .remap
                    .entry(*domain)
                    .or_insert_with(HashMap::new)
                    .insert(ni, ip);
                nnodes += 1;
            }

            // Initialize each new node
            for &ni in nodes.iter() {
                if mainline.ingredients[ni].is_internal() {
                    // Figure out all the remappings that have happened
                    // NOTE: this has to be *per node*, since a shared parent may be remapped
                    // differently to different children (due to sharding for example). we just
                    // allocate it once though.
                    let mut remap = mainline.remap[domain].clone();

                    // Parents in other domains have been swapped for ingress nodes.
                    // Those ingress nodes' indices are now local.
                    for (&(dst, src), &instead) in &swapped {
                        if dst != ni {
                            // ignore mappings for other nodes
                            continue;
                        }

                        let old = remap.insert(src, mainline.remap[domain][&instead]);
                        assert_eq!(old, None);
                    }

                    trace!(log, "initializing new node"; "node" => ni.index());
                    mainline
                        .ingredients
                        .node_weight_mut(ni)
                        .unwrap()
                        .on_commit(&remap);
                }
            }
        }

        if let Some(shards) = mainline.sharding {
            sharding::validate(&log, &mainline.ingredients, mainline.source, &new, shards)
        };

        // at this point, we've hooked up the graph such that, for any given domain, the graph
        // looks like this:
        //
        //      o (egress)
        //     +.\......................
        //     :  o (ingress)
        //     :  |
        //     :  o-------------+
        //     :  |             |
        //     :  o             o
        //     :  |             |
        //     :  o (egress)    o (egress)
        //     +..|...........+.|..........
        //     :  o (ingress) : o (ingress)
        //     :  |\          :  \
        //     :  | \         :   o
        //
        // etc.
        // println!("{}", mainline);

        let mut uninformed_domain_nodes = mainline
            .ingredients
            .node_indices()
            .filter(|&ni| ni != mainline.source)
            .filter(|&ni| !mainline.ingredients[ni].is_dropped())
            .map(|ni| (mainline.ingredients[ni].domain(), ni, new.contains(&ni)))
            .fold(HashMap::new(), |mut dns, (d, ni, new)| {
                dns.entry(d).or_insert_with(Vec::new).push((ni, new));
                dns
            });

        // Boot up new domains (they'll ignore all updates for now)
        debug!(log, "booting new domains");
        for domain in changed_domains {
            if mainline.domains.contains_key(&domain) {
                // this is not a new domain
                continue;
            }

            let nodes = uninformed_domain_nodes.remove(&domain).unwrap();
            let universe_id = match self.context.get("id") {
                Some(id) => id.clone(),
                None => "global".into(),
            };

            let d = mainline.place_domain(
                domain,
                mainline.ingredients[nodes[0].0].sharded_by().shards(),
                &log,
                nodes,
            );
            mainline.domains.insert(domain, d);
        }

        // Add any new nodes to existing domains (they'll also ignore all updates for now)
        debug!(log, "mutating existing domains");
        augmentation::inform(&log, &mut mainline, uninformed_domain_nodes);

        // Tell all base nodes and base ingress children about newly added columns
        for (ni, change) in self.columns {
            let mut inform = if let ColumnChange::Add(..) = change {
                // we need to inform all of the base's children too,
                // so that they know to add columns to existing records when replaying
                mainline
                    .ingredients
                    .neighbors_directed(ni, petgraph::EdgeDirection::Outgoing)
                    .filter(|&eni| mainline.ingredients[eni].is_egress())
                    .flat_map(|eni| {
                        // find ingresses under this egress
                        mainline
                            .ingredients
                            .neighbors_directed(eni, petgraph::EdgeDirection::Outgoing)
                    })
                    .collect()
            } else {
                // ingress nodes don't need to know about deleted columns, because those are only
                // relevant when new writes enter the graph.
                Vec::new()
            };
            inform.push(ni);

            for ni in inform {
                let n = &mainline.ingredients[ni];
                let m = match change.clone() {
                    ColumnChange::Add(field, default) => box Packet::AddBaseColumn {
                        node: n.local_addr(),
                        field,
                        default,
                    },
                    ColumnChange::Drop(column) => box Packet::DropBaseColumn {
                        node: n.local_addr(),
                        column,
                    },
                };

                let domain = mainline.domains.get_mut(&n.domain()).unwrap();

                domain.send_to_healthy(m, &mainline.workers).unwrap();
                mainline.replies.wait_for_acks(&domain);
            }
        }

        // Set up inter-domain connections
        // NOTE: once we do this, we are making existing domains block on new domains!
        info!(log, "bringing up inter-domain connections");
        routing::connect(
            &log,
            &mut mainline.ingredients,
            &mut mainline.domains,
            &mainline.workers,
            &new,
        );

        // And now, the last piece of the puzzle -- set up materializations
        info!(log, "initializing new materializations");
        mainline.materializations.commit(
<<<<<<< HEAD
            &mainline.recipe,
            &mainline.ingredients,
=======
            &mut mainline.ingredients,
>>>>>>> 758821f9
            &new,
            &mut mainline.domains,
            &mainline.workers,
            &mut mainline.map_meta,
            &mut mainline.replies,
        );

        warn!(log, "migration completed"; "ms" => start.elapsed().as_millis());
    }
}<|MERGE_RESOLUTION|>--- conflicted
+++ resolved
@@ -76,26 +76,17 @@
         I: Into<NodeOperator>,
     {
         let mut i = node::Node::new(name.to_string(), fields, i.into());
-<<<<<<< HEAD
-
-=======
+
         if i.name().starts_with("SHALLOW_") {
             i.purge = true;
         }
->>>>>>> 758821f9
+
         i.on_connected(&self.mainline.ingredients);
         let parents = i.ancestors();
         assert!(!parents.is_empty());
 
         // add to the graph
-<<<<<<< HEAD
-        let ni =
-            self.mainline
-                .ingredients
-                .add_node(i);
-=======
         let ni = self.mainline.ingredients.add_node(i);
->>>>>>> 758821f9
         info!(self.log,
               "adding new node";
               "node" => ni.index(),
@@ -150,10 +141,6 @@
             .ingredients
             .add_edge(self.mainline.source, ni, ());
         // and tell the caller its id
-<<<<<<< HEAD
-
-        ni.into()
-=======
         ni
     }
 
@@ -176,7 +163,6 @@
         if !self.added.contains(&ni) {
             unimplemented!("marking existing node as beyond materialization frontier");
         }
->>>>>>> 758821f9
     }
 
     /// Returns the context of this migration
@@ -257,28 +243,21 @@
     }
 
     fn ensure_reader_for(&mut self, n: NodeIndex, name: Option<String>) {
-<<<<<<< HEAD
-        if !self.readers.contains_key(&n) {
-            let r = node::special::Reader::new(n);
-            // println!("query to readers: {:?}", self.mainline.map_meta.query_to_readers);
-            // make a reader
-
-            let r = if let Some(name) = name.clone() {
-                // println!("branch1");
-                self.mainline.ingredients[n].named_mirror(r, name.clone())
-=======
         use std::collections::hash_map::Entry;
         if let Entry::Vacant(e) = self.readers.entry(n) {
             // make a reader
             let r = node::special::Reader::new(n);
-            let mut r = if let Some(name) = name {
+
+            // println!("query to readers: {:?}", self.mainline.map_meta.query_to_readers);
+            let mut r = if let Some(name) = name.clone() {
                 self.mainline.ingredients[n].named_mirror(r, name)
->>>>>>> 758821f9
             } else {
-                // println!("branch2");
                 self.mainline.ingredients[n].mirror(r)
             };
-<<<<<<< HEAD
+
+            if r.name().starts_with("SHALLOW_") {
+                r.purge = true;
+            }
 
             let r = self.mainline.ingredients.add_node(r);
             self.mainline.ingredients.add_edge(n, r, ());
@@ -356,16 +335,8 @@
             }
 
             // println!("name: {:?}, reader: {:?}", n, r);
-            self.readers.insert(n, r);
-=======
-            if r.name().starts_with("SHALLOW_") {
-                r.purge = true;
-            }
-            let r = self.mainline.ingredients.add_node(r);
-            self.mainline.ingredients.add_edge(n, r, ());
             self.added.insert(r);
             e.insert(r);
->>>>>>> 758821f9
         }
     }
 
@@ -714,12 +685,8 @@
         // And now, the last piece of the puzzle -- set up materializations
         info!(log, "initializing new materializations");
         mainline.materializations.commit(
-<<<<<<< HEAD
             &mainline.recipe,
-            &mainline.ingredients,
-=======
             &mut mainline.ingredients,
->>>>>>> 758821f9
             &new,
             &mut mainline.domains,
             &mainline.workers,
