--- conflicted
+++ resolved
@@ -173,40 +173,25 @@
     persistence_params.mode = distributary::DurabilityMode::MemoryOnly;
 
     // setup db
-<<<<<<< HEAD
-    let blender = Arc::new(Mutex::new(distributary::Blender::new()));
-    let mut g = graph::make(
-        blender,
-        false,
-        false,
-        args.is_present("sharded"),
-        persistence_params,
-    );
-
-    let (mut articles, mut votes, read_old) = {
-        let mut b = g.graph.lock().unwrap();
-
-        if args.is_present("full") {
-            // it's okay to change this here, since it only matters for migration
-            b.disable_partial();
-        }
-=======
     let mut s = graph::Setup::default();
     s.stupid = args.is_present("stupid");
     s.partial = !args.is_present("full");
-    s.sharding = !args.is_present("unsharded");
-    let mut g = graph::make(s, persistence_params);
-
-    if let Some(n) = concurrent_replays {
-        g.graph.set_max_concurrent_replay(n);
-    }
-    if let Some(n) = replay_size {
-        g.graph.set_partial_replay_batch_size(n);
-    }
-    if let Some(t) = replay_timeout {
-        g.graph.set_partial_replay_batch_timeout(t);
-    }
->>>>>>> 63faa748
+    s.sharding = args.is_present("sharded");
+    let blender = Arc::new(Mutex::new(distributary::Blender::new()));
+    let mut g = graph::make(blender, s, persistence_params);
+
+    let (mut articles, mut votes, read_old) = {
+        let mut b = g.graph.lock().unwrap();
+
+        if let Some(n) = concurrent_replays {
+            b.set_max_concurrent_replay(n);
+        }
+        if let Some(n) = replay_size {
+            b.set_partial_replay_batch_size(n);
+        }
+        if let Some(t) = replay_timeout {
+            b.set_partial_replay_batch_timeout(t);
+        }
 
         // we need a putter and a getter
         (
@@ -296,17 +281,11 @@
     }
 
     // all right, migration time
-<<<<<<< HEAD
-    let (ratings, read_new) = g.transition(args.is_present("stupid"), false);
+    let (ratings, read_new) = g.transition();
     let (mut ratings, read_new) = {
         let b = g.graph.lock().unwrap();
         (b.get_mutator(ratings), b.get_getter(read_new).unwrap())
     };
-=======
-    let (ratings, read_new) = g.transition();
-    let mut ratings = g.graph.get_mutator(ratings);
-    let read_new = g.graph.get_getter(read_new).unwrap();
->>>>>>> 63faa748
 
     println!("Starting new writer");
 
