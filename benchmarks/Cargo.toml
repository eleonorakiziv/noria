--- conflicted
+++ resolved
@@ -29,7 +29,6 @@
 shellwords = "0.1"
 
 # for benchmarks
-glob = "0.2.11"
 # cli
 clap = "2.25.0"
 # distributions
@@ -80,20 +79,4 @@
 
 #[[bin]]
 #name = "piazza"
-<<<<<<< HEAD
-#path = "piazza/piazza.rs"
-
-[[bin]]
-name = "vote-new-fraction"
-path = "vote/vote-new-fraction.rs"
-
-[[bin]]
-name = "vote-stress"
-path = "vote/stress.rs"
-
-[[bin]]
-name = "vote-recovery"
-path = "vote/recovery.rs"
-=======
-#path = "piazza/piazza.rs"
->>>>>>> 7977e987
+#path = "piazza/piazza.rs"