--- conflicted
+++ resolved
@@ -156,36 +156,8 @@
 }
 
 impl TableBuilder {
-<<<<<<< HEAD
-    /// Set the local port to bind to when making the shared connection.
-    pub(crate) fn with_local_port(mut self, port: u16) -> TableBuilder {
-        self.local_port = Some(port);
-        self
-    }
-
     #[doc(hidden)]
-    pub fn build_exclusive(self) -> io::Result<Table<ExclusiveConnection>> {
-        let c = DomainInputHandle::new(&self.txs[..])?;
-        let c = Rc::new(RefCell::new(c));
-
-        Ok(Table {
-            domain_input_handle: c,
-            shard_addrs: self.txs,
-            addr: self.addr,
-            key: self.key,
-            key_is_primary: self.key_is_primary,
-            dropped: self.dropped,
-            tracer: None,
-            table_name: self.table_name,
-            columns: self.columns,
-            schema: self.schema,
-            exclusivity: ExclusiveConnection,
-        })
-    }
-
-=======
->>>>>>> 758821f9
-    pub(crate) fn build(
+    pub fn build(
         self,
         rpcs: Arc<Mutex<HashMap<(SocketAddr, usize), TableRpc>>>,
     ) -> impl Future<Item = Table, Error = io::Error> + Send {
@@ -239,25 +211,6 @@
                 shard_addrs: addrs,
                 shards: conns,
             }
-<<<<<<< HEAD
-        };
-
-        // self.columns.push("internal_id".to_string());
-
-        Ok(Table {
-            domain_input_handle: dih,
-            shard_addrs: self.txs,
-            addr: self.addr,
-            key: self.key,
-            key_is_primary: self.key_is_primary,
-            dropped: self.dropped,
-            tracer: None,
-            table_name: self.table_name,
-            columns: self.columns,
-            schema: self.schema,
-            exclusivity: SharedConnection,
-=======
->>>>>>> 758821f9
         })
     }
 }
@@ -538,87 +491,6 @@
         Self: Service<Request, Error = TableError>,
         <Self as Service<Request>>::Future: Send,
     {
-<<<<<<< HEAD
-        // println!("in table batch insert");
-        let mut dih = self.domain_input_handle.borrow_mut();
-        let mut batch_putter = dih.sender();
-
-        let data = i
-            .into_iter()
-            .map(|row| {
-                let row: TableOperation = row.into();
-                if let Some(cols) = row.row() {
-                    if cols.len() != self.columns.len() {
-                        return Err(TableError::WrongColumnCount(self.columns.len(), cols.len()));
-                    }
-                }
-                Ok(row)
-            })
-            .collect::<Result<_, _>>()?;
-
-        let tracer = self.tracer.clone();
-        let m = self.prep_records(tracer, data);
-        batch_putter.enqueue(m, &self.key[..])?;
-        self.tracer.take();
-        batch_putter.wait()?;
-        Ok(())
-    }
-
-    /// Perform multiple operations on this base table and only wait for acks once they have all
-    /// been enqueued.
-    pub fn insert_then_wait<I, V>(&mut self, i: I) -> Result<(), TableError>
-    where
-        I: IntoIterator<Item = V>,
-        V: Into<TableOperation>,
-    {
-        // println!("in table insert then wait");
-        let mut dih = self.domain_input_handle.borrow_mut();
-        let mut batch_putter = dih.sender();
-
-        for row in i {
-            let data = vec![row.into()];
-
-            if let Some(cols) = data[0].row() {
-                if cols.len() != self.columns.len() {
-                    return Err(TableError::WrongColumnCount(self.columns.len(), cols.len()));
-                }
-            }
-
-            let tracer = self.tracer.clone();
-            let m = self.prep_records(tracer, data);
-            batch_putter.enqueue(m, &self.key[..])?;
-        }
-
-        self.tracer.take();
-        batch_putter.wait()?;
-        Ok(())
-    }
-
-    /// Perform multiple batch operations on this base table and only wait for acks once they have
-    /// all been enqueued.
-    pub fn batch_insert_then_wait<I>(&mut self, i: I) -> Result<(), TableError>
-    where
-        I: IntoIterator<Item = Vec<TableOperation>>,
-    {
-        let mut dih = self.domain_input_handle.borrow_mut();
-        let mut batch_putter = dih.sender();
-
-        for batch in i {
-            if let Some(cols) = batch[0].row() {
-                if cols.len() != self.columns.len() {
-                    return Err(TableError::WrongColumnCount(self.columns.len(), cols.len()));
-                }
-            }
-
-            let tracer = self.tracer.clone();
-            let m = self.prep_records(tracer, batch);
-            batch_putter.enqueue(m, &self.key[..])?;
-        }
-
-        self.tracer.take();
-        batch_putter.wait()?;
-        Ok(())
-=======
         self.ready()
             .map_err(|e| match e {
                 TableError::TransportError(e) => AsyncTableError::from(e),
@@ -633,7 +505,6 @@
                     }),
                 })
             })
->>>>>>> 758821f9
     }
 
     /// Insert a single row of data into this base table.
@@ -650,25 +521,7 @@
         I: IntoIterator<Item = V>,
         V: Into<TableOperation>,
     {
-<<<<<<< HEAD
-        // println!("in table insert all");
-        i.into_iter()
-            .map(|r| {
-                let row = r.into();
-                if row.len() != self.columns.len() {
-                    return Err(TableError::WrongColumnCount(self.columns.len(), row.len()));
-                }
-                Ok(TableOperation::Insert(row))
-            })
-            .collect::<Result<Vec<_>, _>>()
-            .and_then(|data| {
-                self.send(data)?;
-                Ok(())
-            })
-            .map(|_| ())
-=======
         self.quick_n_dirty(i.into_iter().map(|r| r.into()).collect::<Vec<_>>())
->>>>>>> 758821f9
     }
 
     /// Delete the row with the given key from this base table.
