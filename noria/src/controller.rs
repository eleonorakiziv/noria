--- conflicted
+++ resolved
@@ -500,8 +500,6 @@
         };
         self.rpc("set_lease", lease, "failed to set table lease")
     }
-
-<<<<<<< HEAD
     ///
     /// Requests the data in the specified tables
     ///
@@ -521,9 +519,6 @@
     ) -> impl Future<Item = (), Error = failure::Error> + Send {
         self.rpc("import_data", data, "failed to import the data")
     }
-
-=======
->>>>>>> d5f31e0f
     /// Construct a synchronous interface to this controller instance using the given executor to
     /// execute all operations.
     ///
@@ -752,7 +747,6 @@
         let fut = self.handle()?.set_table_lease(node, ttl);
         self.run(fut)
     }
-<<<<<<< HEAD
 
     ///
     /// Requests the data in the specified tables
@@ -769,6 +763,4 @@
         let fut = self.handle()?.import_data(data);
         self.run(fut)
     }
-=======
->>>>>>> d5f31e0f
 }